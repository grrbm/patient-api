--- conflicted
+++ resolved
@@ -1,3 +1,4 @@
+import "reflect-metadata";
 import express from "express";
 import helmet from "helmet";
 import cors from "cors";
@@ -21,7 +22,6 @@
 
     const allowedOrigins = process.env.NODE_ENV === 'production'
       ? [
-<<<<<<< HEAD
         process.env.FRONTEND_URL || 'https://app-95863.on-aptible.com',
         'https://app-95883.on-aptible.com', // Current frontend URL
         'http://3.140.178.30', // Add your frontend IP
@@ -29,17 +29,6 @@
       ]
       : ['http://localhost:3000', 'http://3.140.178.30', 'https://unboundedhealth.xyz']; // Allow local frontend, your IP, and unboundedhealth.xyz during development
 
-=======
-          process.env.FRONTEND_URL || 'https://app-95863.on-aptible.com',
-          'https://app-95883.on-aptible.com', // Current frontend URL
-        ]
-      : [
-          'http://localhost:3000', 
-          'http://localhost:3001', 
-          'http://localhost:3002'
-        ]; // Allow local frontend during development
-    
->>>>>>> 457e351a
     // Check if origin is in allowed list or matches Aptible pattern
     const isAllowed = allowedOrigins.includes(origin) ||
       (process.env.NODE_ENV === 'production' && /^https:\/\/app-\d+\.on-aptible\.com$/.test(origin));

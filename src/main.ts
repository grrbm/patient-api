import "reflect-metadata";
import express from "express";
import helmet from "helmet";
import cors from "cors";
import multer from "multer";
import { initializeDatabase } from "./config/database";
import { MailsSender } from "./services/mailsSender";
import User from "./models/User";
import Clinic from "./models/Clinic";
import Treatment from "./models/Treatment";
import Product from "./models/Product";
import Order from "./models/Order";
import OrderItem from "./models/OrderItem";
import Payment from "./models/Payment";
import ShippingAddress from "./models/ShippingAddress";
import BrandSubscription from "./models/BrandSubscription";
import BrandSubscriptionPlans from "./models/BrandSubscriptionPlans";
import { createJWTToken, authenticateJWT, getCurrentUser } from "./config/jwt";
import { uploadToS3, deleteFromS3, isValidImageFile, isValidFileSize } from "./config/s3";
import Stripe from "stripe";
import OrderService from "./services/order.service";
import UserService from "./services/user.service";
import TreatmentService from "./services/treatment.service";
import PaymentService from "./services/payment.service";
import { processStripeWebhook } from "./services/stripe/webhook";
import TreatmentProducts from "./models/TreatmentProducts";
import TreatmentPlan from "./models/TreatmentPlan";
import ShippingOrder from "./models/ShippingOrder";
import QuestionnaireService from "./services/questionnaire.service";
import QuestionnaireStepService from "./services/questionnaireStep.service";
import QuestionService from "./services/question.service";
import StripeService from "./services/stripe";
import TreatmentPlanService from "./services/treatmentPlan.service";
import PhysicianService from "./services/physician.service";
<<<<<<< HEAD
=======
import SubscriptionService from "./services/subscription.service";
>>>>>>> 66d1ed6b

// Helper function to generate unique clinic slug
async function generateUniqueSlug(clinicName: string, excludeId?: string): Promise<string> {
  // Generate base slug from clinic name
  const baseSlug = clinicName.toLowerCase()
    .replace(/[^a-z0-9]+/g, '-')
    .replace(/^-|-$/g, '');

  // Check if base slug is available
  const whereClause: any = { slug: baseSlug };
  if (excludeId) {
    whereClause.id = { [require('sequelize').Op.ne]: excludeId };
  }

  const existingClinic = await Clinic.findOne({ where: whereClause });

  if (!existingClinic) {
    return baseSlug;
  }

  // If base slug exists, try incremental numbers
  let counter = 1;
  while (true) {
    const slugWithNumber = `${baseSlug}-${counter}`;
    const whereClauseWithNumber: any = { slug: slugWithNumber };
    if (excludeId) {
      whereClauseWithNumber.id = { [require('sequelize').Op.ne]: excludeId };
    }

    const existingWithNumber = await Clinic.findOne({ where: whereClauseWithNumber });

    if (!existingWithNumber) {
      return slugWithNumber;
    }

    counter++;
  }
}

// Aptible SSL workaround - disable SSL certificate validation in production
// This is safe within Aptible's secure network environment
if (process.env.NODE_ENV === 'production') {
  process.env.NODE_TLS_REJECT_UNAUTHORIZED = '0';
}

const app = express();

// Initialize Stripe
if (!process.env.STRIPE_SECRET_KEY) {
  console.error('❌ STRIPE_SECRET_KEY environment variable is not set');
  console.log('Available env variables:', Object.keys(process.env).filter(key => key.includes('STRIPE')));
} else {
  console.log('✅ Stripe secret key found, initializing...');
}

const stripe = new Stripe(process.env.STRIPE_SECRET_KEY!, {
  apiVersion: '2025-08-27.basil',
});

// Validate APP_WEBHOOK_SECRET
if (!process.env.APP_WEBHOOK_SECRET) {
  console.error('❌ APP_WEBHOOK_SECRET environment variable is not set');
  process.exit(1);
}

// Configure multer for file uploads (store in memory)
const upload = multer({
  storage: multer.memoryStorage(),
  limits: {
    fileSize: 5 * 1024 * 1024, // 5MB limit
  },
  fileFilter: (req, file, cb) => {
    if (isValidImageFile(file.mimetype)) {
      cb(null, true);
    } else {
      cb(new Error('Invalid file type. Only JPEG, PNG, and WebP images are allowed.'));
    }
  },
});

// HIPAA-compliant CORS configuration with explicit origin whitelisting
app.use(cors({
  origin: (origin, callback) => {
    // Allow requests with no origin (mobile apps, curl, Postman, etc.)
    if (!origin) return callback(null, true);

    const allowedOrigins = process.env.NODE_ENV === 'production'
      ? [
        process.env.FRONTEND_URL || 'https://app-95863.on-aptible.com',
        'https://app-95883.on-aptible.com', // Current frontend URL
        'http://3.140.178.30', // Add your frontend IP
        'https://unboundedhealth.xyz', // Add unboundedhealth.xyz
        'https://www.unboundedhealth.xyz'
      ]
      : ['http://localhost:3000', 'http://localhost:3002', 'http://localhost:3030', 'http://3.140.178.30', 'https://unboundedhealth.xyz']; // Allow local frontends, your IP, and unboundedhealth.xyz during development

    // Check if origin is in allowed list or matches patterns
    const isAllowed = allowedOrigins.includes(origin) ||
      (process.env.NODE_ENV === 'production' && /^https:\/\/app-\d+\.on-aptible\.com$/.test(origin)) ||
      // Allow clinic subdomains in development (e.g., g-health.localhost:3000, saboia.xyz.localhost:3000)
      (process.env.NODE_ENV === 'development' && /^http:\/\/[a-zA-Z0-9.-]+\.localhost:3000$/.test(origin)) ||
      // Allow production clinic domains (e.g., app.limitless.health, app.hims.com)
      (process.env.NODE_ENV === 'production' && /^https:\/\/app\.[a-zA-Z0-9-]+\.[a-zA-Z]{2,}$/.test(origin)) ||
      // Allow all subdomains of unboundedhealth.xyz (legacy support)
      /^https:\/\/[a-zA-Z0-9-]+\.unboundedhealth\.xyz$/.test(origin);

    if (isAllowed) {
      console.log(`✅ CORS allowed origin: ${origin}`);
      callback(null, true);
    } else {
      console.log(`❌ CORS blocked origin: ${origin}`);
      callback(new Error('Not allowed by CORS'));
    }
  },
  credentials: true, // Essential for cookies
  methods: ['GET', 'POST', 'PUT', 'DELETE', 'OPTIONS'],
  allowedHeaders: ['Content-Type', 'Authorization', 'Cookie'],
  exposedHeaders: ['Set-Cookie'],
}));

app.use(helmet());

// Conditional JSON parsing - exclude webhook paths that need raw body
app.use((req, res, next) => {
  if (req.path === '/webhook/stripe') {
    next(); // Skip JSON parsing for Stripe webhook
  } else {
    express.json()(req, res, next); // Apply JSON parsing for all other routes
  }
});

// No session middleware needed for JWT

// Health check endpoint
app.get("/healthz", (_req, res) => res.status(200).send("ok"));

// Auth routes
app.post("/auth/signup", async (req, res) => {
  try {
    const { firstName, lastName, email, password, role, dateOfBirth, phoneNumber, clinicName, clinicId } = req.body;

    // Basic validation
    if (!firstName || !lastName || !email || !password) {
      return res.status(400).json({
        success: false,
        message: "Missing required fields"
      });
    }

    // Validate clinic name for healthcare providers
    if (role === 'provider' && !clinicName?.trim()) {
      return res.status(400).json({
        success: false,
        message: "Clinic name is required for healthcare providers"
      });
    }

    // Check if user already exists
    console.log('🔍 Checking if user exists with email:', email);
    const existingUser = await User.findByEmail(email);
    if (existingUser) {
      console.log('❌ User already exists with email:', email);
      return res.status(409).json({
        success: false,
        message: "User with this email already exists"
      });
    }
    console.log('✅ No existing user found, proceeding with registration');

    // Handle clinic association
    let clinic = null;
    let finalClinicId = clinicId; // Use provided clinicId from request body

    // Create clinic if user is a healthcare provider and no clinicId provided
    if (role === 'provider' && clinicName && !clinicId) {
      console.log('🏥 Creating clinic with name:', clinicName);

      // Generate unique slug
      const slug = await generateUniqueSlug(clinicName.trim());

      clinic = await Clinic.create({
        name: clinicName.trim(),
        slug: slug,
        logo: '', // Default empty logo, can be updated later
      });

      finalClinicId = clinic.id;
      console.log('✅ Clinic created successfully with ID:', clinic.id);
      console.log('🏥 Created clinic details:', { id: clinic.id, name: clinic.name, slug: clinic.slug });
    } else if (clinicId) {
      console.log('🔗 Associating user with existing clinic ID:', clinicId);
    }

    // Map frontend role to backend role
    let mappedRole: 'patient' | 'doctor' | 'admin' | 'brand' = 'patient'; // default
    if (role === 'provider') {
      mappedRole = 'doctor';
    } else if (role === 'admin') {
      mappedRole = 'admin';
    } else if (role === 'brand') {
      mappedRole = 'brand';
    }

    // Create new user in database
    console.log('🚀 Creating new user with data:', { firstName, lastName, email, role: mappedRole, dob: dateOfBirth, phoneNumber, finalClinicId });
    const user = await User.createUser({
      firstName,
      lastName,
      email,
      password,
      role: mappedRole,
      dob: dateOfBirth,
      phoneNumber,
    });

    // Associate user with clinic if one is provided
    if (finalClinicId) {
      user.clinicId = finalClinicId;
      await user.save();
      console.log('🔗 User associated with clinic ID:', finalClinicId);
    }

    console.log('✅ User created successfully with ID:', user.id);
    console.log('👤 Created user details:', user.toSafeJSON());

    // Generate activation token and send verification email
    const activationToken = user.generateActivationToken();
    await user.save();

    console.log('🔑 Generated activation token for user:', user.email);

    // Send verification email
    const emailSent = await MailsSender.sendVerificationEmail(
      user.email,
      activationToken,
      user.firstName
    );

    if (emailSent) {
      console.log('📧 Verification email sent successfully');
    } else {
      console.log('❌ Failed to send verification email, but user was created');
    }

    res.status(201).json({
      success: true,
      message: "User registered successfully. Please check your email to activate your account.",
      user: user.toSafeJSON(), // Return safe user data
      emailSent: emailSent
    });

  } catch (error: any) {
    // HIPAA Compliance: Don't log the actual error details that might contain PHI
    console.error('Registration error occurred:', error.name);

    // Handle specific database errors
    if (error.name === 'SequelizeUniqueConstraintError') {
      return res.status(409).json({
        success: false,
        message: "User with this email already exists"
      });
    }

    if (error.name === 'SequelizeValidationError') {
      return res.status(400).json({
        success: false,
        message: "Invalid user data provided"
      });
    }

    res.status(500).json({
      success: false,
      message: "Registration failed. Please try again."
    });
  }
});

app.post("/auth/signin", async (req, res) => {
  try {
    const { email, password } = req.body;

    if (!email || !password) {
      return res.status(400).json({
        success: false,
        message: "Email and password are required"
      });
    }

    // Find user by email
    const user = await User.findByEmail(email);
    if (!user) {
      return res.status(401).json({
        success: false,
        message: "Invalid email or password"
      });
    }

    // Validate password
    const isValidPassword = await user.validatePassword(password);
    if (!isValidPassword) {
      return res.status(401).json({
        success: false,
        message: "Invalid email or password"
      });
    }

    // Check if user account is activated
    if (!user.activated) {
      return res.status(401).json({
        success: false,
        message: "Please check your email and activate your account before signing in.",
        needsActivation: true
      });
    }

    // Update last login time
    await user.updateLastLogin();

    // Create JWT token
    const token = createJWTToken(user);

    console.log('JWT token created for user:', user.email); // Safe to log email for development

    res.status(200).json({
      success: true,
      message: "Authentication successful",
      token: token,
      user: user.toSafeJSON()
    });

  } catch (error) {
    console.error('Authentication error occurred');
    res.status(500).json({
      success: false,
      message: "Authentication failed. Please try again."
    });
  }
});

// Email verification endpoint
app.get("/auth/verify-email", async (req, res) => {
  try {
    const { token } = req.query;

    if (!token || typeof token !== 'string') {
      return res.status(400).json({
        success: false,
        message: "Verification token is required"
      });
    }

    // Find user with this activation token
    const user = await User.findOne({
      where: {
        activationToken: token
      }
    });

    if (!user) {
      return res.status(400).json({
        success: false,
        message: "Invalid verification token"
      });
    }

    // Check if token is valid and not expired
    if (!user.isActivationTokenValid(token)) {
      return res.status(400).json({
        success: false,
        message: "Verification token has expired. Please request a new one."
      });
    }

    // Check if user is already activated
    if (user.activated) {
      console.log('✅ User already activated, logging them in:', user.email);

      // Create JWT token for automatic login
      const authToken = createJWTToken(user);

      return res.status(200).json({
        success: true,
        message: "Account is already activated! You are now logged in.",
        token: authToken,
        user: user.toSafeJSON()
      });
    }

    // Activate the user
    await user.activate();
    console.log('✅ User activated successfully:', user.email);

    // Send welcome email
    await MailsSender.sendWelcomeEmail(user.email, user.firstName);

    // Create JWT token for automatic login
    const authToken = createJWTToken(user);

    res.status(200).json({
      success: true,
      message: "Account activated successfully! You are now logged in.",
      token: authToken,
      user: user.toSafeJSON()
    });

  } catch (error) {
    console.error('Email verification error occurred:', error);
    res.status(500).json({
      success: false,
      message: "Verification failed. Please try again."
    });
  }
});

app.post("/auth/signout", async (_req, res) => {
  try {
    // With JWT, signout is handled client-side by removing the token
    // No server-side session to destroy
    res.status(200).json({
      success: true,
      message: "Signed out successfully"
    });
  } catch (error) {
    console.error('Sign out error occurred');
    res.status(500).json({
      success: false,
      message: "Sign out failed"
    });
  }
});

app.get("/auth/me", authenticateJWT, async (req, res) => {
  try {
    // Get user data from JWT
    const currentUser = getCurrentUser(req);

    // Optionally fetch fresh user data from database
    const user = await User.findByPk(currentUser?.id);
    if (!user) {
      // User was deleted from database but JWT token still exists
      return res.status(401).json({
        success: false,
        message: "User not found"
      });
    }

    res.status(200).json({
      success: true,
      user: user.toSafeJSON()
    });

  } catch (error) {
    console.error('Auth check error occurred');
    res.status(500).json({
      success: false,
      message: "Auth check failed"
    });
  }
});

// User profile update endpoint
app.put("/auth/profile", authenticateJWT, async (req, res) => {
  try {
    const currentUser = getCurrentUser(req);
    if (!currentUser) {
      return res.status(401).json({
        success: false,
        message: "Not authenticated"
      });
    }

    const { firstName, lastName, phoneNumber, dob, address, city, state, zipCode } = req.body;

    // HIPAA Compliance: Validate required fields
    if (!firstName || !lastName) {
      return res.status(400).json({
        success: false,
        message: "First name and last name are required"
      });
    }

    // Find user in database
    const user = await User.findByPk(currentUser.id);
    if (!user) {
      return res.status(404).json({
        success: false,
        message: "User not found"
      });
    }

    // Update user profile (only allow certain fields to be updated)
    await user.update({
      firstName: firstName.trim(),
      lastName: lastName.trim(),
      phoneNumber: phoneNumber?.trim() || null,
      dob: dob?.trim() || null,
      address: address?.trim() || null,
      city: city?.trim() || null,
      state: state?.trim() || null,
      zipCode: zipCode?.trim() || null,
    });

    console.log('Profile updated for user:', user.email); // Safe - no PHI

    res.status(200).json({
      success: true,
      message: "Profile updated successfully",
      user: user.toSafeJSON()
    });

  } catch (error) {
    console.error('Profile update error occurred');
    res.status(500).json({
      success: false,
      message: "Failed to update profile"
    });
  }
});

// Clinic routes
// Public endpoint to get clinic by slug (for subdomain routing)
app.get("/clinic/by-slug/:slug", async (req, res) => {
  try {
    const { slug } = req.params;

    const clinic = await Clinic.findOne({
      where: { slug },
      attributes: ['id', 'name', 'slug', 'logo'] // Only return public fields
    });

    if (!clinic) {
      return res.status(404).json({
        success: false,
        message: "Clinic not found"
      });
    }

    console.log(`✅ Clinic found by slug "${slug}":`, clinic.name);

    res.json({
      success: true,
      data: clinic
    });

  } catch (error) {
    console.error('❌ Error fetching clinic by slug:', error);
    res.status(500).json({
      success: false,
      message: "Internal server error"
    });
  }
});

app.get("/clinic/:id", authenticateJWT, async (req, res) => {
  try {
    const { id } = req.params;
    const currentUser = getCurrentUser(req);

    if (!currentUser) {
      return res.status(401).json({
        success: false,
        message: "Not authenticated"
      });
    }

    // Fetch full user data from database to get clinicId
    const user = await User.findByPk(currentUser.id);
    if (!user) {
      return res.status(401).json({
        success: false,
        message: "User not found"
      });
    }

    // Only allow users to access their own clinic data (doctors and patients)
    if (user.clinicId !== id) {
      return res.status(403).json({
        success: false,
        message: "Access denied"
      });
    }

    const clinic = await Clinic.findByPk(id);
    if (!clinic) {
      return res.status(404).json({
        success: false,
        message: "Clinic not found"
      });
    }

    res.status(200).json({
      success: true,
      data: {
        id: clinic.id,
        name: clinic.name,
        slug: clinic.slug,
        logo: clinic.logo,
      }
    });

  } catch (error) {
    console.error('Error fetching clinic data');
    res.status(500).json({
      success: false,
      message: "Failed to fetch clinic data"
    });
  }
});

app.put("/clinic/:id", authenticateJWT, async (req, res) => {
  try {
    const { id } = req.params;
    const { name, logo } = req.body;
    const currentUser = getCurrentUser(req);

    if (!currentUser) {
      return res.status(401).json({
        success: false,
        message: "Not authenticated"
      });
    }

    // Fetch full user data from database to get clinicId
    const user = await User.findByPk(currentUser.id);
    if (!user) {
      return res.status(401).json({
        success: false,
        message: "User not found"
      });
    }

    // Only allow doctors and brand users to update clinic data, and only their own clinic
    if ((user.role !== 'doctor' && user.role !== 'brand') || user.clinicId !== id) {
      return res.status(403).json({
        success: false,
        message: "Access denied"
      });
    }

    // Validate input
    if (!name || !name.trim()) {
      return res.status(400).json({
        success: false,
        message: "Clinic name is required"
      });
    }

    const clinic = await Clinic.findByPk(id);
    if (!clinic) {
      return res.status(404).json({
        success: false,
        message: "Clinic not found"
      });
    }

    // Generate new slug if name changed
    let newSlug = clinic.slug;
    if (name.trim() !== clinic.name) {
      newSlug = await generateUniqueSlug(name.trim(), clinic.id);
      console.log('🏷️ Generated new slug:', newSlug);
    }

    // Update clinic data
    await clinic.update({
      name: name.trim(),
      slug: newSlug,
      logo: logo?.trim() || '',
    });

    console.log('🏥 Clinic updated:', { id: clinic.id, name: clinic.name, slug: clinic.slug });

    res.status(200).json({
      success: true,
      message: "Clinic updated successfully",
      data: {
        id: clinic.id,
        name: clinic.name,
        slug: clinic.slug,
        logo: clinic.logo,
      }
    });

  } catch (error) {
    console.error('Error updating clinic data');
    res.status(500).json({
      success: false,
      message: "Failed to update clinic data"
    });
  }
});

// Clinic logo upload endpoint
app.post("/clinic/:id/upload-logo", authenticateJWT, upload.single('logo'), async (req, res) => {
  try {
    const { id } = req.params;
    const currentUser = getCurrentUser(req);

    if (!currentUser) {
      return res.status(401).json({
        success: false,
        message: "Not authenticated"
      });
    }

    // Fetch full user data from database to get clinicId
    const user = await User.findByPk(currentUser.id);
    if (!user) {
      return res.status(401).json({
        success: false,
        message: "User not found"
      });
    }

    // Only allow doctors and brand users to upload logos for their own clinic
    if ((user.role !== 'doctor' && user.role !== 'brand') || user.clinicId !== id) {
      return res.status(403).json({
        success: false,
        message: "Access denied"
      });
    }

    // Check if file was uploaded
    if (!req.file) {
      return res.status(400).json({
        success: false,
        message: "No file uploaded"
      });
    }

    // Validate file size (additional check)
    if (!isValidFileSize(req.file.size)) {
      return res.status(400).json({
        success: false,
        message: "File too large. Maximum size is 5MB."
      });
    }

    const clinic = await Clinic.findByPk(id);
    if (!clinic) {
      return res.status(404).json({
        success: false,
        message: "Clinic not found"
      });
    }

    // Delete old logo from S3 if it exists
    if (clinic.logo && clinic.logo.trim() !== '') {
      try {
        await deleteFromS3(clinic.logo);
        console.log('🗑️ Old logo deleted from S3');
      } catch (error) {
        console.error('Warning: Failed to delete old logo from S3:', error);
        // Don't fail the entire request if deletion fails
      }
    }

    // Upload new logo to S3
    const logoUrl = await uploadToS3(
      req.file.buffer,
      req.file.originalname,
      req.file.mimetype
    );

    // Update clinic with new logo URL
    await clinic.update({ logo: logoUrl });

    console.log('🏥 Logo uploaded for clinic:', { id: clinic.id, logoUrl });

    res.status(200).json({
      success: true,
      message: "Logo uploaded successfully",
      data: {
        id: clinic.id,
        name: clinic.name,
        slug: clinic.slug,
        logo: clinic.logo,
      }
    });

  } catch (error) {
    console.error('Error uploading logo:', error);
    res.status(500).json({
      success: false,
      message: "Failed to upload logo"
    });
  }
});

// Products by clinic endpoint
app.get("/products/by-clinic/:clinicId", authenticateJWT, async (req, res) => {
  try {
    const { clinicId } = req.params;
    const currentUser = getCurrentUser(req);

    if (!currentUser) {
      return res.status(401).json({
        success: false,
        message: "Not authenticated"
      });
    }

    // Fetch full user data from database to get role
    const user = await User.findByPk(currentUser.id);
    if (!user) {
      return res.status(401).json({
        success: false,
        message: "User not found"
      });
    }

    // Only allow doctors and brand users to access products for their own clinic
    if (user.role !== 'doctor' && user.role !== 'brand') {
      return res.status(403).json({
        success: false,
        message: `Access denied. Only doctors and brand users can access products. Your role: ${user.role}`
      });
    }

    // Verify the user has access to this clinic
    if (user.clinicId !== clinicId) {
      return res.status(403).json({
        success: false,
        message: "Access denied. You can only access products for your own clinic."
      });
    }

    console.log(`🛍️ Fetching products for clinic: ${clinicId}, user role: ${user.role}, user clinicId: ${user.clinicId}`);

    // First, let's see all products in the database for debugging
    const allProducts = await Product.findAll({
      include: [
        {
          model: Treatment,
          as: 'treatments',
          through: { attributes: [] },
          attributes: ['id', 'name'],
        }
      ],
      order: [['name', 'ASC']]
    });

    console.log(`📊 Total products in database: ${allProducts.length}`);
    console.log(`📊 Products with clinicId: ${allProducts.filter(p => p.clinicId).length}`);
    console.log(`📊 Products with null/undefined clinicId: ${allProducts.filter(p => !p.clinicId).length}`);

    // Fetch products that belong to this clinic (both with matching clinicId and legacy products)
    let products = [];

    // First, get products with matching clinicId
    const directProducts = await Product.findAll({
      where: { clinicId },
      include: [
        {
          model: Treatment,
          as: 'treatments',
          through: { attributes: [] },
          attributes: ['id', 'name'],
        }
      ],
      order: [['name', 'ASC']]
    });

    console.log(`✅ Found ${directProducts.length} products with matching clinicId ${clinicId}`);
    products.push(...directProducts);

    // Also get legacy products (without clinicId) that are associated with treatments from this clinic
    if (user.clinicId) {
      const legacyProducts = await Product.findAll({
        where: { clinicId: null },
        include: [
          {
            model: Treatment,
            as: 'treatments',
            where: { clinicId: user.clinicId }, // Only treatments from user's clinic
            through: { attributes: [] },
            attributes: ['id', 'name'],
          }
        ],
        order: [['name', 'ASC']]
      });

      // Filter out products that don't have treatments from this clinic
      const filteredLegacyProducts = legacyProducts.filter(product =>
        product.treatments && product.treatments.length > 0
      );

      if (filteredLegacyProducts.length > 0) {
        console.log(`🔄 Found ${filteredLegacyProducts.length} legacy products (without clinicId) associated with treatments from clinic ${user.clinicId}`);
        products.push(...filteredLegacyProducts);
      }

      // As a comprehensive fallback, also get any products that have treatments from this clinic
      // (this catches products that might have clinicId set to something else or null)
      const allClinicProducts = await Product.findAll({
        include: [
          {
            model: Treatment,
            as: 'treatments',
            where: { clinicId: user.clinicId },
            through: { attributes: [] },
            attributes: ['id', 'name'],
          }
        ],
        order: [['name', 'ASC']]
      });

      const comprehensiveFilteredProducts = allClinicProducts.filter(product =>
        product.treatments && product.treatments.length > 0 &&
        !products.some(p => p.id === product.id) // Don't duplicate products already found
      );

      if (comprehensiveFilteredProducts.length > 0) {
        console.log(`🔄 Found ${comprehensiveFilteredProducts.length} additional products through comprehensive treatments search`);
        products.push(...comprehensiveFilteredProducts);
      }
    }

    // Remove duplicates based on product ID
    const uniqueProducts = products.filter((product, index, self) =>
      index === self.findIndex(p => p.id === product.id)
    );

    console.log(`📊 Total unique products found: ${uniqueProducts.length} (from ${products.length} before deduplication)`);

    // Transform data to match frontend expectations
    const transformedProducts = uniqueProducts.map(product => ({
      id: product.id,
      name: product.name,
      price: product.price,
      pharmacyProductId: product.pharmacyProductId,
      dosage: product.dosage,
      imageUrl: product.imageUrl,
      clinicId: product.clinicId, // Include clinicId for debugging
      active: true, // Default to active since Product model doesn't have active field
      createdAt: product.createdAt,
      updatedAt: product.updatedAt,
      treatments: product.treatments || []
    }));

    res.status(200).json({
      success: true,
      message: "Products retrieved successfully",
      data: transformedProducts
    });

  } catch (error) {
    console.error('Error fetching products by clinic:', error);
    res.status(500).json({
      success: false,
      message: "Failed to fetch products"
    });
  }
});

// Single product endpoint
app.get("/products/:id", authenticateJWT, async (req, res) => {
  try {
    const { id } = req.params;
    const currentUser = getCurrentUser(req);

    if (!currentUser) {
      return res.status(401).json({
        success: false,
        message: "Not authenticated"
      });
    }

    // Fetch full user data from database to get role
    const user = await User.findByPk(currentUser.id);
    if (!user) {
      return res.status(401).json({
        success: false,
        message: "User not found"
      });
    }

    // Only allow doctors and brand users to access products
    if (user.role !== 'doctor' && user.role !== 'brand') {
      return res.status(403).json({
        success: false,
        message: `Access denied. Only doctors and brand users can access products. Your role: ${user.role}`
      });
    }

    console.log(`🛍️ Fetching single product: ${id}, user role: ${user.role}`);

    // Fetch product with associated treatments
    const product = await Product.findByPk(id, {
      include: [
        {
          model: Treatment,
          as: 'treatments',
          through: { attributes: [] }, // Don't include junction table attributes
          attributes: ['id', 'name'] // Only include needed fields
        }
      ]
    });

    if (!product) {
      return res.status(404).json({
        success: false,
        message: "Product not found"
      });
    }

    // Transform data to match frontend expectations
    const transformedProduct = {
      id: product.id,
      name: product.name,
      price: product.price,
      pharmacyProductId: product.pharmacyProductId,
      dosage: product.dosage,
      description: product.description,
      activeIngredients: product.activeIngredients,
      imageUrl: product.imageUrl,
      active: true, // Default to active since Product model doesn't have active field
      createdAt: product.createdAt,
      updatedAt: product.updatedAt,
      treatments: product.treatments || []
    };

    res.status(200).json({
      success: true,
      message: "Product retrieved successfully",
      data: transformedProduct
    });

  } catch (error) {
    console.error('Error fetching product:', error);
    res.status(500).json({
      success: false,
      message: "Failed to fetch product"
    });
  }
});

// Create product endpoint
app.post("/products", authenticateJWT, async (req, res) => {
  try {
    const { name, price, description, pharmacyProductId, dosage, activeIngredients, active } = req.body;
    const currentUser = getCurrentUser(req);

    if (!currentUser) {
      return res.status(401).json({
        success: false,
        message: "Not authenticated"
      });
    }

    // Fetch full user data from database to get role and clinicId
    const user = await User.findByPk(currentUser.id);
    if (!user) {
      return res.status(401).json({
        success: false,
        message: "User not found"
      });
    }

    // Only allow doctors and brand users to create products
    if (user.role !== 'doctor' && user.role !== 'brand') {
      return res.status(403).json({
        success: false,
        message: `Access denied. Only doctors and brand users can create products. Your role: ${user.role}`
      });
    }

    console.log(`🛍️ Creating product for clinic: ${user.clinicId}, user role: ${user.role}`);

    // Create the product
    const newProduct = await Product.create({
      name,
      price: parseFloat(price),
      description,
      pharmacyProductId,
      dosage,
      activeIngredients: activeIngredients || [],
      active: active !== undefined ? active : true,
      clinicId: user.clinicId,
      imageUrl: '' // Set empty string as default since imageUrl is now nullable
    });

    console.log('✅ Product created successfully:', { id: newProduct.id, name: newProduct.name });

    res.status(201).json({
      success: true,
      message: "Product created successfully",
      data: newProduct
    });

  } catch (error) {
    console.error('Error creating product:', error);
    res.status(500).json({
      success: false,
      message: "Failed to create product"
    });
  }
});

// Delete product endpoint
app.delete("/products/:id", authenticateJWT, async (req, res) => {
  try {
    const { id } = req.params;
    const currentUser = getCurrentUser(req);

    if (!currentUser) {
      return res.status(401).json({
        success: false,
        message: "Not authenticated"
      });
    }

    // Fetch full user data from database to get role and clinicId
    const user = await User.findByPk(currentUser.id);
    if (!user) {
      return res.status(401).json({
        success: false,
        message: "User not found"
      });
    }

    // Only allow doctors and brand users to delete products
    if (user.role !== 'doctor' && user.role !== 'brand') {
      return res.status(403).json({
        success: false,
        message: `Access denied. Only doctors and brand users can delete products. Your role: ${user.role}`
      });
    }

    console.log(`🗑️ Deleting product: ${id}, user role: ${user.role}`);

    // Find the product
    const product = await Product.findByPk(id);
    if (!product) {
      return res.status(404).json({
        success: false,
        message: "Product not found"
      });
    }

    // Delete associated image from S3 if it exists
    if (product.imageUrl && product.imageUrl.trim() !== '') {
      try {
        await deleteFromS3(product.imageUrl);
        console.log('🗑️ Product image deleted from S3');
      } catch (error) {
        console.error('Warning: Failed to delete product image from S3:', error);
        // Don't fail the entire request if image deletion fails
      }
    }

    // Delete the product
    try {
      await product.destroy();
      console.log('✅ Product deleted successfully:', { id: product.id, name: product.name });
    } catch (deleteError) {
      console.error('Error deleting product from database:', deleteError);
      return res.status(400).json({
        success: false,
        message: "Cannot delete product because it is being used by treatments. Please remove it from all treatments first."
      });
    }

    res.status(200).json({
      success: true,
      message: "Product deleted successfully"
    });

  } catch (error) {
    console.error('Error deleting product:', error);
    res.status(500).json({
      success: false,
      message: "Failed to delete product"
    });
  }
});

// Update product endpoint
app.put("/products/:id", authenticateJWT, async (req, res) => {
  try {
    const { id } = req.params;
    const { name, price, description, pharmacyProductId, dosage, activeIngredients, active } = req.body;
    const currentUser = getCurrentUser(req);

    if (!currentUser) {
      return res.status(401).json({
        success: false,
        message: "Not authenticated"
      });
    }

    // Fetch full user data from database to get role
    const user = await User.findByPk(currentUser.id);
    if (!user) {
      return res.status(401).json({
        success: false,
        message: "User not found"
      });
    }

    // Only allow doctors and brand users to update products
    if (user.role !== 'doctor' && user.role !== 'brand') {
      return res.status(403).json({
        success: false,
        message: `Access denied. Only doctors and brand users can update products. Your role: ${user.role}`
      });
    }

    console.log(`🛍️ Updating product: ${id}, user role: ${user.role}`);

    // Find the product
    const product = await Product.findByPk(id);
    if (!product) {
      return res.status(404).json({
        success: false,
        message: "Product not found"
      });
    }

    // Update the product
    const updatedProduct = await product.update({
      name,
      price: parseFloat(price),
      description,
      pharmacyProductId,
      dosage,
      activeIngredients: activeIngredients || [],
      active: active !== undefined ? active : true,
      // Only update imageUrl if it's explicitly provided in the request
      ...(req.body.imageUrl !== undefined && { imageUrl: req.body.imageUrl })
    });

    console.log('✅ Product updated successfully:', { id: updatedProduct.id, name: updatedProduct.name });

    res.status(200).json({
      success: true,
      message: "Product updated successfully",
      data: updatedProduct
    });

  } catch (error) {
    console.error('Error updating product:', error);
    res.status(500).json({
      success: false,
      message: "Failed to update product"
    });
  }
});

// Product image upload endpoint
app.post("/products/:id/upload-image", authenticateJWT, upload.single('image'), async (req, res) => {
  try {
    const { id } = req.params;
    const currentUser = getCurrentUser(req);

    if (!currentUser) {
      return res.status(401).json({
        success: false,
        message: "Not authenticated"
      });
    }

    // Fetch full user data from database to get role
    const user = await User.findByPk(currentUser.id);
    if (!user) {
      return res.status(401).json({
        success: false,
        message: "User not found"
      });
    }

    // Only allow doctors and brand users to upload product images for their own clinic's products
    if (user.role !== 'doctor' && user.role !== 'brand') {
      return res.status(403).json({
        success: false,
        message: "Only doctors and brand users can upload product images"
      });
    }

    // Check if this is a removal request (no file provided)
    const removeImage = req.body && typeof req.body === 'object' && 'removeImage' in req.body && req.body.removeImage === true;

    if (removeImage) {
      // Remove the image
      const product = await Product.findByPk(id);
      if (!product) {
        return res.status(404).json({
          success: false,
          message: "Product not found"
        });
      }

      if (product.imageUrl && product.imageUrl.trim() !== '') {
        try {
          await deleteFromS3(product.imageUrl);
          console.log('🗑️ Product image deleted from S3');
        } catch (error) {
          console.error('Warning: Failed to delete product image from S3:', error);
          // Don't fail the entire request if deletion fails
        }
      }

      // Update product to remove the image URL
      await product.update({ imageUrl: null });

      console.log('🖼️ Image removed from product:', { id: product.id });

      return res.status(200).json({
        success: true,
        message: "Product image removed successfully",
        data: {
          id: product.id,
          name: product.name,
          imageUrl: product.imageUrl,
        }
      });
    }

    // Check if file was uploaded for new image
    if (!req.file) {
      return res.status(400).json({
        success: false,
        message: "No file uploaded"
      });
    }

    // Validate file size (additional check)
    if (!isValidFileSize(req.file.size)) {
      return res.status(400).json({
        success: false,
        message: "File too large. Maximum size is 5MB."
      });
    }

    const product = await Product.findByPk(id);
    if (!product) {
      return res.status(404).json({
        success: false,
        message: "Product not found"
      });
    }

    // Delete old image from S3 if it exists (1 product = 1 image policy)
    if (product.imageUrl && product.imageUrl.trim() !== '') {
      try {
        await deleteFromS3(product.imageUrl);
        console.log('🗑️ Old product image deleted from S3 (clean storage policy)');
      } catch (error) {
        console.error('Warning: Failed to delete old product image from S3:', error);
        // Don't fail the entire request if deletion fails
      }
    }

    // Upload new image to S3
    const imageUrl = await uploadToS3(
      req.file.buffer,
      req.file.originalname,
      req.file.mimetype
    );

    // Update product with new image URL
    await product.update({ imageUrl });

    console.log('🖼️ Image uploaded for product:', { id: product.id, imageUrl });

    res.status(200).json({
      success: true,
      message: "Product image uploaded successfully",
      data: {
        id: product.id,
        name: product.name,
        imageUrl: product.imageUrl,
      }
    });

  } catch (error) {
    console.error('Error uploading product image:', error);
    res.status(500).json({
      success: false,
      message: "Failed to upload product image"
    });
  }
});

// Treatment logo upload endpoint
app.post("/treatment/:id/upload-logo", authenticateJWT, upload.single('logo'), async (req, res) => {
  try {
    const { id } = req.params;
    const currentUser = getCurrentUser(req);

    if (!currentUser) {
      return res.status(401).json({
        success: false,
        message: "Not authenticated"
      });
    }

    // Fetch full user data from database to get clinicId
    const user = await User.findByPk(currentUser.id);
    if (!user) {
      return res.status(401).json({
        success: false,
        message: "User not found"
      });
    }

    // Only allow doctors and brand users to upload treatment logos for their own clinic's treatments
    if (user.role !== 'doctor' && user.role !== 'brand') {
      return res.status(403).json({
        success: false,
        message: "Only doctors and brand users can upload treatment logos"
      });
    }

    const treatment = await Treatment.findByPk(id);
    if (!treatment) {
      return res.status(404).json({
        success: false,
        message: "Treatment not found"
      });
    }

    // Verify treatment belongs to user's clinic
    if (treatment.clinicId !== user.clinicId) {
      return res.status(403).json({
        success: false,
        message: "Access denied"
      });
    }

    // Check if this is a logo removal request
    const removeLogo = req.body && typeof req.body === 'object' && 'removeLogo' in req.body && req.body.removeLogo === true;

    if (removeLogo) {
      // Remove the logo
      if (treatment.treatmentLogo && treatment.treatmentLogo.trim() !== '') {
        try {
          await deleteFromS3(treatment.treatmentLogo);
          console.log('🗑️ Treatment logo deleted from S3');
        } catch (error) {
          console.error('Warning: Failed to delete treatment logo from S3:', error);
          // Don't fail the entire request if deletion fails
        }
      }

      // Update treatment to remove the logo URL
      await treatment.update({ treatmentLogo: '' });

      console.log('💊 Logo removed from treatment:', { id: treatment.id });

      return res.status(200).json({
        success: true,
        message: "Treatment logo removed successfully",
        data: {
          id: treatment.id,
          name: treatment.name,
          treatmentLogo: treatment.treatmentLogo,
        }
      });
    }

    // Check if file was uploaded for new logo
    if (!req.file) {
      return res.status(400).json({
        success: false,
        message: "No file uploaded"
      });
    }

    // Validate file size (additional check)
    if (!isValidFileSize(req.file.size)) {
      return res.status(400).json({
        success: false,
        message: "File too large. Maximum size is 5MB."
      });
    }

    // Delete old logo from S3 if it exists (1 product = 1 image policy)
    if (treatment.treatmentLogo && treatment.treatmentLogo.trim() !== '') {
      try {
        await deleteFromS3(treatment.treatmentLogo);
        console.log('🗑️ Old treatment logo deleted from S3 (clean storage policy)');
      } catch (error) {
        console.error('Warning: Failed to delete old treatment logo from S3:', error);
        // Don't fail the entire request if deletion fails
      }
    }

    // Upload new logo to S3
    const logoUrl = await uploadToS3(
      req.file.buffer,
      req.file.originalname,
      req.file.mimetype
    );

    // Update treatment with new logo URL
    await treatment.update({ treatmentLogo: logoUrl });

    console.log('💊 Logo uploaded for treatment:', { id: treatment.id, logoUrl });

    res.status(200).json({
      success: true,
      message: "Treatment logo uploaded successfully",
      data: {
        id: treatment.id,
        name: treatment.name,
        treatmentLogo: treatment.treatmentLogo,
      }
    });

  } catch (error) {
    console.error('Error uploading treatment logo:', error);
    res.status(500).json({
      success: false,
      message: "Failed to upload treatment logo"
    });
  }
});

// Treatments routes
// Public endpoint to get treatments by clinic slug
app.get("/treatments/by-clinic-slug/:slug", async (req, res) => {
  try {
    const { slug } = req.params;

    // First find the clinic by slug
    const clinic = await Clinic.findOne({
      where: { slug },
      include: [
        {
          model: Treatment,
          as: 'treatments',
          attributes: ['id', 'name', 'treatmentLogo', 'createdAt', 'updatedAt']
        }
      ]
    });

    if (!clinic) {
      return res.status(404).json({
        success: false,
        message: "Clinic not found"
      });
    }

    console.log(`✅ Found ${clinic.treatments?.length || 0} treatments for clinic "${slug}"`);

    res.json({
      success: true,
      data: clinic.treatments || []
    });

  } catch (error) {
    console.error('❌ Error fetching treatments by clinic slug:', error);
    res.status(500).json({
      success: false,
      message: "Internal server error"
    });
  }
});

// Protected endpoint to get treatments by clinic ID (for authenticated users)
app.get("/treatments/by-clinic-id/:clinicId", authenticateJWT, async (req, res) => {
  try {
    const { clinicId } = req.params;
    const currentUser = getCurrentUser(req);

    if (!currentUser) {
      return res.status(401).json({
        success: false,
        message: "Not authenticated"
      });
    }

    // Fetch full user data from database to get clinicId
    const user = await User.findByPk(currentUser.id);
    if (!user) {
      return res.status(401).json({
        success: false,
        message: "User not found"
      });
    }

    // Only allow users to access their own clinic's treatments
    // For doctors: they can access their clinic's treatments
    // For patients: they can access their clinic's treatments
    if (user.clinicId !== clinicId) {
      return res.status(403).json({
        success: false,
        message: "Access denied"
      });
    }

    // Find treatments for the clinic
    const treatments = await Treatment.findAll({
      where: { clinicId },
      include: [
        {
          model: Product,
          as: 'products',
          through: { attributes: [] }
        }
      ]
    });

    console.log(`✅ Found ${treatments?.length || 0} treatments for clinic ID "${clinicId}"`);

    // Recalculate productsPrice for each treatment
    const updatedTreatments = await Promise.all(
      treatments.map(async (treatment) => {
        if (treatment.products && treatment.products.length > 0) {
          const totalProductsPrice = treatment.products.reduce((sum, product) => {
            const price = parseFloat(String(product.price || 0)) || 0;
            return sum + price;
          }, 0);

          const markupAmount = (totalProductsPrice * 10) / 100; // 10% markup
          const finalProductsPrice = totalProductsPrice + markupAmount;

          // Update the stored value if it's different or NaN
          if (isNaN(treatment.productsPrice) || Math.abs(treatment.productsPrice - finalProductsPrice) > 0.01) {
            console.log(`💊 Updating productsPrice for ${treatment.name} from ${treatment.productsPrice} to ${finalProductsPrice}`);
            await treatment.update({ productsPrice: finalProductsPrice });
            treatment.productsPrice = finalProductsPrice;
          }
        }

        // Return the treatment data without the full products array to keep response size reasonable
        const treatmentData = treatment.toJSON();
        delete treatmentData.products; // Remove the full products array to reduce response size

        return treatmentData;
      })
    );

    res.json({
      success: true,
      data: updatedTreatments
    });

  } catch (error) {
    console.error('❌ Error fetching treatments by clinic ID:', error);
    res.status(500).json({
      success: false,
      message: "Internal server error"
    });
  }
});

// Create new treatment
app.post("/treatments", authenticateJWT, async (req, res) => {
  try {
    const { name, defaultQuestionnaire } = req.body;
    const currentUser = getCurrentUser(req);

    if (!currentUser) {
      return res.status(401).json({
        success: false,
        message: "Not authenticated"
      });
    }

    // Fetch full user data from database to get clinicId
    const user = await User.findByPk(currentUser.id);
    if (!user) {
      return res.status(401).json({
        success: false,
        message: "User not found"
      });
    }

    // Only allow doctors and brand users to create treatments
    if ((user.role !== 'doctor' && user.role !== 'brand') || !user.clinicId) {
      return res.status(403).json({
        success: false,
        message: "Only doctors and brand users with a clinic can create treatments"
      });
    }

    // Validate input
    if (!name || !name.trim()) {
      return res.status(400).json({
        success: false,
        message: "Treatment name is required"
      });
    }

    // Create treatment
    const treatment = await Treatment.create({
      name: name.trim(),
      userId: user.id,
      clinicId: user.clinicId,
      treatmentLogo: ''
    });

    const stripeService = new StripeService()

    const stripeProduct = await stripeService.createProduct({
      name: name.trim(),
    })

    treatment.update({
      stripeProductId: stripeProduct.id
    })

    console.log('💊 Treatment created:', { id: treatment.id, name: treatment.name });

    if (defaultQuestionnaire) {
      const questionnaireService = new QuestionnaireService()

      console.log("Creating default questionnaire")
      questionnaireService.createDefaultQuestionnaire(treatment.id)
    }



    res.status(201).json({
      success: true,
      message: "Treatment created successfully",
      data: {
        id: treatment.id,
        name: treatment.name,
        treatmentLogo: treatment.treatmentLogo,
      }
    });

  } catch (error) {
    console.error('Error creating treatment:', error);
    res.status(500).json({
      success: false,
      message: "Failed to create treatment"
    });
  }
});

// Update treatment
app.put("/treatments", authenticateJWT, async (req, res) => {
  try {
    const { treatmentId } = req.body;

    const currentUser = getCurrentUser(req);

    if (!currentUser) {
      return res.status(401).json({
        success: false,
        message: "Not authenticated"
      });
    }


    const treatment = await treatmentService.updateTreatment(treatmentId, req.body, currentUser.id)


    res.status(200).json({
      success: true,
      message: "Treatment updated successfully",
      data: {
        id: treatment?.data?.id,
        name: treatment?.data?.name,
        treatmentLogo: treatment?.data?.treatmentLogo,
      }
    });

  } catch (error) {
    console.error('Error updating treatment:', error);
    res.status(500).json({
      success: false,
      message: "Failed to update treatment"
    });
  }
});

// Get single treatment with products
app.get("/treatments/:id", async (req, res) => {
  try {
    const { id } = req.params;

    const treatment = await Treatment.findByPk(id, {
      include: [
        {
          model: TreatmentProducts,
          as: 'treatmentProducts',
        },
        {
          model: Product,
          as: 'products',
        },
        {
          model: TreatmentPlan,
          as: 'treatmentPlans',
        },
        {
          model: Clinic,
          as: 'clinic',
        }
      ]
    });

    if (!treatment) {
      return res.status(404).json({
        success: false,
        message: "Treatment not found"
      });
    }

    console.log('💊 Treatment fetched:', { id: treatment.id, name: treatment.name, productsCount: treatment.products?.length || 0 });

    // Recalculate productsPrice to ensure it's correct
    if (treatment.products && treatment.products.length > 0) {
      const totalProductsPrice = treatment.products.reduce((sum, product) => {
        const price = parseFloat(String(product.price || 0)) || 0;
        return sum + price;
      }, 0);

      const markupAmount = (totalProductsPrice * 10) / 100; // 10% markup
      const finalProductsPrice = totalProductsPrice + markupAmount;

      // Update the stored value if it's different or NaN
      if (isNaN(treatment.productsPrice) || Math.abs(treatment.productsPrice - finalProductsPrice) > 0.01) {
        console.log('💊 Updating productsPrice from', treatment.productsPrice, 'to', finalProductsPrice);
        await treatment.update({ productsPrice: finalProductsPrice });
        treatment.productsPrice = finalProductsPrice;
      }
    }

    res.status(200).json({
      success: true,
      data: treatment
    });

  } catch (error) {
    console.error('Error fetching treatment:', error);
    res.status(500).json({
      success: false,
      message: "Failed to fetch treatment"
    });
  }
});

// Treatment Plan routes
// List treatment plans for a treatment
app.get("/treatment-plans/treatment/:treatmentId", authenticateJWT, async (req, res) => {
  try {
    const { treatmentId } = req.params;
    const currentUser = getCurrentUser(req);

    if (!currentUser) {
      return res.status(401).json({
        success: false,
        message: "Not authenticated"
      });
    }

    // Create treatment plan service instance
    const treatmentPlanService = new TreatmentPlanService();

    // List treatment plans
    const treatmentPlans = await treatmentPlanService.listTreatmentPlans(treatmentId, currentUser.id);

    console.log('✅ Treatment plans listed:', {
      treatmentId,
      plansCount: treatmentPlans.length,
      userId: currentUser.id
    });

    res.status(200).json({
      success: true,
      data: treatmentPlans
    });

  } catch (error) {
    console.error('❌ Error listing treatment plans:', error);

    if (error instanceof Error) {
      if (error.message.includes('not found') ||
        error.message.includes('does not belong to your clinic')) {
        return res.status(404).json({
          success: false,
          message: error.message
        });
      }
    }

    res.status(500).json({
      success: false,
      message: "Failed to list treatment plans"
    });
  }
});

// Create treatment plan
app.post("/treatment-plans", authenticateJWT, async (req, res) => {
  try {
    const { name, description, billingInterval, price, active, popular, sortOrder, treatmentId } = req.body;
    const currentUser = getCurrentUser(req);

    if (!currentUser) {
      return res.status(401).json({
        success: false,
        message: "Not authenticated"
      });
    }

    // Validate required fields
    if (!name || !billingInterval || price === undefined || !treatmentId) {
      return res.status(400).json({
        success: false,
        message: "name, billingInterval, price, and treatmentId are required"
      });
    }

<<<<<<< HEAD
    // Create treatment plan service instance
    const treatmentPlanService = new TreatmentPlanService();
=======
    // Create treatment
    const treatment = await Treatment.create({
      name: name.trim(),
      userId: user.id,
      clinicId: user.clinicId,
      treatmentLogo: ''
    });

    const stripeService = new StripeService()

    const stripeProduct = await stripeService.createProduct({
      name: name.trim(),
    })

    treatment.update({
      stripeProductId: stripeProduct.id
    })

    console.log('💊 Treatment created:', { id: treatment.id, name: treatment.name });

    if (defaultQuestionnaire) {
      const questionnaireService = new QuestionnaireService()

      console.log("Creating default questionnaire")
      questionnaireService.createDefaultQuestionnaire(treatment.id)
    }
>>>>>>> 66d1ed6b

    // Create treatment plan
    const newTreatmentPlan = await treatmentPlanService.createTreatmentPlan(
      { name, description, billingInterval, price, active, popular, sortOrder, treatmentId },
      currentUser.id
    );

    console.log('✅ Treatment plan created:', {
      planId: newTreatmentPlan.id,
      name: newTreatmentPlan.name,
      treatmentId: newTreatmentPlan.treatmentId,
      userId: currentUser.id
    });

    res.status(201).json({
      success: true,
      message: "Treatment plan created successfully",
      data: newTreatmentPlan
    });

  } catch (error) {
    console.error('❌ Error creating treatment plan:', error);

    if (error instanceof Error) {
      if (error.message.includes('not found') ||
        error.message.includes('does not belong to your clinic')) {
        return res.status(404).json({
          success: false,
          message: error.message
        });
      }
    }

    res.status(500).json({
      success: false,
      message: "Failed to create treatment plan"
    });
  }
});

<<<<<<< HEAD
// Update treatment plan
app.put("/treatment-plans", authenticateJWT, async (req, res) => {
  try {
    const { planId, name, description, billingInterval, price, active, popular, sortOrder } = req.body;
=======
// Update treatment
app.put("/treatments", authenticateJWT, async (req, res) => {
  try {
    const { treatmentId } = req.body;

>>>>>>> 66d1ed6b
    const currentUser = getCurrentUser(req);

    if (!currentUser) {
      return res.status(401).json({
        success: false,
        message: "Not authenticated"
      });
    }

    // Validate required fields
    if (!planId) {
      return res.status(400).json({
        success: false,
        message: "planId is required"
      });
    }

    // Create treatment plan service instance
    const treatmentPlanService = new TreatmentPlanService();

<<<<<<< HEAD
    // Update treatment plan
    const updatedTreatmentPlan = await treatmentPlanService.updateTreatmentPlan(
      planId,
      { name, description, billingInterval, price, active, popular, sortOrder },
      currentUser.id
    );
=======
    const treatment = await treatmentService.updateTreatment(treatmentId, req.body, currentUser.id)
>>>>>>> 66d1ed6b

    console.log('✅ Treatment plan updated:', {
      planId: updatedTreatmentPlan.id,
      name: updatedTreatmentPlan.name,
      userId: currentUser.id
    });

    res.status(200).json({
      success: true,
<<<<<<< HEAD
      message: "Treatment plan updated successfully",
      data: updatedTreatmentPlan
=======
      message: "Treatment updated successfully",
      data: {
        id: treatment?.data?.id,
        name: treatment?.data?.name,
        treatmentLogo: treatment?.data?.treatmentLogo,
      }
>>>>>>> 66d1ed6b
    });

  } catch (error) {
    console.error('❌ Error updating treatment plan:', error);

    if (error instanceof Error) {
      if (error.message.includes('not found') ||
        error.message.includes('does not belong to your clinic')) {
        return res.status(404).json({
          success: false,
          message: error.message
        });
      }
    }

    res.status(500).json({
      success: false,
      message: "Failed to update treatment plan"
    });
  }
});

// Delete treatment plan
app.delete("/treatment-plans", authenticateJWT, async (req, res) => {
  try {
    const { planId } = req.body;
    const currentUser = getCurrentUser(req);

    if (!currentUser) {
      return res.status(401).json({
        success: false,
        message: "Not authenticated"
      });
    }

    // Validate required fields
    if (!planId) {
      return res.status(400).json({
        success: false,
        message: "planId is required"
      });
    }

    // Create treatment plan service instance
    const treatmentPlanService = new TreatmentPlanService();

    // Delete treatment plan
    const result = await treatmentPlanService.deleteTreatmentPlan(planId, currentUser.id);

    console.log('✅ Treatment plan deleted:', {
      planId: result.planId,
      deleted: result.deleted,
      userId: currentUser.id
    });

    res.status(200).json({
      success: true,
      message: "Treatment plan deleted successfully",
      data: result
    });

  } catch (error) {
    console.error('❌ Error deleting treatment plan:', error);

    if (error instanceof Error) {
      if (error.message.includes('not found') ||
        error.message.includes('does not belong to your clinic')) {
        return res.status(404).json({
          success: false,
          message: error.message
        });
      }
    }

    res.status(500).json({
      success: false,
      message: "Failed to delete treatment plan"
    });
  }
});

// Treatment Plan routes
// List treatment plans for a treatment
app.get("/treatment-plans/treatment/:treatmentId", authenticateJWT, async (req, res) => {
  try {
    const { treatmentId } = req.params;
    const currentUser = getCurrentUser(req);

    if (!currentUser) {
      return res.status(401).json({
        success: false,
        message: "Not authenticated"
      });
    }

    // Create treatment plan service instance
    const treatmentPlanService = new TreatmentPlanService();

    // List treatment plans
    const treatmentPlans = await treatmentPlanService.listTreatmentPlans(treatmentId, currentUser.id);

    console.log('✅ Treatment plans listed:', {
      treatmentId,
      plansCount: treatmentPlans.length,
      userId: currentUser.id
    });

    res.status(200).json({
      success: true,
      data: treatmentPlans
    });

  } catch (error) {
    console.error('❌ Error listing treatment plans:', error);

    if (error instanceof Error) {
      if (error.message.includes('not found') ||
          error.message.includes('does not belong to your clinic')) {
        return res.status(404).json({
          success: false,
          message: error.message
        });
      }
    }

    res.status(500).json({
      success: false,
      message: "Failed to list treatment plans"
    });
  }
});

// Create treatment plan
app.post("/treatment-plans", authenticateJWT, async (req, res) => {
  try {
    const { name, description, billingInterval, price, active, popular, sortOrder, treatmentId } = req.body;
    const currentUser = getCurrentUser(req);

    if (!currentUser) {
      return res.status(401).json({
        success: false,
        message: "Not authenticated"
      });
    }

    // Validate required fields
    if (!name || !billingInterval || price === undefined || !treatmentId) {
      return res.status(400).json({
        success: false,
        message: "name, billingInterval, price, and treatmentId are required"
      });
    }

    // Create treatment plan service instance
    const treatmentPlanService = new TreatmentPlanService();

    // Create treatment plan
    const newTreatmentPlan = await treatmentPlanService.createTreatmentPlan(
      { name, description, billingInterval, price, active, popular, sortOrder, treatmentId },
      currentUser.id
    );

    console.log('✅ Treatment plan created:', {
      planId: newTreatmentPlan.id,
      name: newTreatmentPlan.name,
      treatmentId: newTreatmentPlan.treatmentId,
      userId: currentUser.id
    });

    res.status(201).json({
      success: true,
      message: "Treatment plan created successfully",
      data: newTreatmentPlan
    });

  } catch (error) {
    console.error('❌ Error creating treatment plan:', error);

    if (error instanceof Error) {
      if (error.message.includes('not found') ||
          error.message.includes('does not belong to your clinic')) {
        return res.status(404).json({
          success: false,
          message: error.message
        });
      }
    }

    res.status(500).json({
      success: false,
      message: "Failed to create treatment plan"
    });
  }
});

// Update treatment plan
app.put("/treatment-plans", authenticateJWT, async (req, res) => {
  try {
    const { planId, name, description, billingInterval, price, active, popular, sortOrder } = req.body;
    const currentUser = getCurrentUser(req);

    if (!currentUser) {
      return res.status(401).json({
        success: false,
        message: "Not authenticated"
      });
    }

    // Validate required fields
    if (!planId) {
      return res.status(400).json({
        success: false,
        message: "planId is required"
      });
    }

    // Create treatment plan service instance
    const treatmentPlanService = new TreatmentPlanService();

    // Update treatment plan
    const updatedTreatmentPlan = await treatmentPlanService.updateTreatmentPlan(
      planId,
      { name, description, billingInterval, price, active, popular, sortOrder },
      currentUser.id
    );

    console.log('✅ Treatment plan updated:', {
      planId: updatedTreatmentPlan.id,
      name: updatedTreatmentPlan.name,
      userId: currentUser.id
    });

    res.status(200).json({
      success: true,
      message: "Treatment plan updated successfully",
      data: updatedTreatmentPlan
    });

  } catch (error) {
    console.error('❌ Error updating treatment plan:', error);

    if (error instanceof Error) {
      if (error.message.includes('not found') ||
          error.message.includes('does not belong to your clinic')) {
        return res.status(404).json({
          success: false,
          message: error.message
        });
      }
    }

    res.status(500).json({
      success: false,
      message: "Failed to update treatment plan"
    });
  }
});

// Delete treatment plan
app.delete("/treatment-plans", authenticateJWT, async (req, res) => {
  try {
    const { planId } = req.body;
    const currentUser = getCurrentUser(req);

    if (!currentUser) {
      return res.status(401).json({
        success: false,
        message: "Not authenticated"
      });
    }

    // Validate required fields
    if (!planId) {
      return res.status(400).json({
        success: false,
        message: "planId is required"
      });
    }

    // Create treatment plan service instance
    const treatmentPlanService = new TreatmentPlanService();

    // Delete treatment plan
    const result = await treatmentPlanService.deleteTreatmentPlan(planId, currentUser.id);

    console.log('✅ Treatment plan deleted:', {
      planId: result.planId,
      deleted: result.deleted,
      userId: currentUser.id
    });

    res.status(200).json({
      success: true,
      message: "Treatment plan deleted successfully",
      data: result
    });

  } catch (error) {
    console.error('❌ Error deleting treatment plan:', error);

    if (error instanceof Error) {
      if (error.message.includes('not found') ||
          error.message.includes('does not belong to your clinic')) {
        return res.status(404).json({
          success: false,
          message: error.message
        });
      }
    }

    res.status(500).json({
      success: false,
      message: "Failed to delete treatment plan"
    });
  }
});

// Payment routes
// Create order and payment intent
app.post("/create-payment-intent", authenticateJWT, async (req, res) => {
  try {
    const {
      amount,
      currency = 'usd',
      treatmentId,
      selectedProducts = {},
      selectedPlan = 'monthly',
      shippingInfo = {},
      questionnaireAnswers = {}
    } = req.body;
    const currentUser = getCurrentUser(req);

    if (!currentUser) {
      return res.status(401).json({
        success: false,
        message: "Not authenticated"
      });
    }

    // Validate amount
    if (!amount || amount <= 0) {
      return res.status(400).json({
        success: false,
        message: "Invalid amount"
      });
    }

    // Validate required fields
    if (!treatmentId) {
      return res.status(400).json({
        success: false,
        message: "Treatment ID is required"
      });
    }

    // Get treatment with products to validate order
    const treatment = await Treatment.findByPk(treatmentId, {
      include: [
        {
          model: Product,
          as: 'products',
          through: {
            attributes: ['dosage', 'numberOfDoses', 'nextDose']
          }
        }
      ]
    });

    if (!treatment) {
      return res.status(404).json({
        success: false,
        message: "Treatment not found"
      });
    }

    // Create order
    const orderNumber = Order.generateOrderNumber();
    const order = await Order.create({
      orderNumber,
      userId: currentUser.id,
      treatmentId,
      questionnaireId: null, // Will be updated if questionnaire is available
      status: 'pending',
      billingPlan: selectedPlan,
      subtotalAmount: amount,
      discountAmount: 0,
      taxAmount: 0,
      shippingAmount: 0,
      totalAmount: amount,
      questionnaireAnswers
    });

    // Create order items
    const orderItems = [];
    for (const [productId, quantity] of Object.entries(selectedProducts)) {
      if (quantity && Number(quantity) > 0) {
        const product = treatment.products?.find(p => p.id === productId);
        if (product) {
          const orderItem = await OrderItem.create({
            orderId: order.id,
            productId: product.id,
            quantity: Number(quantity),
            unitPrice: product.price,
            totalPrice: product.price * Number(quantity),
            dosage: product.dosage
          });
          orderItems.push(orderItem);
        }
      }
    }

    // Create shipping address if provided
    if (shippingInfo.address && shippingInfo.city && shippingInfo.state && shippingInfo.zipCode) {
      await ShippingAddress.create({
        orderId: order.id,
        address: shippingInfo.address,
        apartment: shippingInfo.apartment || null,
        city: shippingInfo.city,
        state: shippingInfo.state,
        zipCode: shippingInfo.zipCode,
        country: shippingInfo.country || 'US'
      });
    }

    // Create payment intent with Stripe
    const paymentIntent = await stripe.paymentIntents.create({
      amount: Math.round(amount * 100), // Convert to cents
      currency,
      metadata: {
        userId: currentUser.id,
        treatmentId,
        orderId: order.id,
        orderNumber: orderNumber,
        selectedProducts: JSON.stringify(selectedProducts),
        selectedPlan,
        orderType: 'treatment_order'
      },
      description: `Order ${orderNumber} - ${treatment.name}`,
    });

    // Create payment record
    await Payment.create({
      orderId: order.id,
      stripePaymentIntentId: paymentIntent.id,
      status: 'pending',
      paymentMethod: 'card',
      amount,
      currency: currency.toUpperCase()
    });

    console.log('💳 Order and payment intent created:', {
      orderId: order.id,
      orderNumber: orderNumber,
      paymentIntentId: paymentIntent.id,
      amount: paymentIntent.amount,
      userId: currentUser.id
    });

    res.status(200).json({
      success: true,
      data: {
        clientSecret: paymentIntent.client_secret,
        paymentIntentId: paymentIntent.id,
        orderId: order.id,
        orderNumber: orderNumber
      }
    });

  } catch (error) {
    console.error('Error creating order and payment intent:', error);

    // Log specific error details for debugging
    if (error instanceof Error) {
      console.error('Error message:', error.message);
      console.error('Error stack:', error.stack);
    }

    // Check if it's a Stripe error
    if (error && typeof error === 'object' && 'type' in error) {
      console.error('Stripe error type:', (error as any).type);
      console.error('Stripe error code:', (error as any).code);
    }

    res.status(500).json({
      success: false,
      message: "Failed to create order and payment intent",
      error: process.env.NODE_ENV === 'development' ? (error instanceof Error ? error.message : String(error)) : undefined
    });
  }
});

// Confirm payment completion
app.post("/confirm-payment", authenticateJWT, async (req, res) => {
  try {
    const { paymentIntentId } = req.body;
    const currentUser = getCurrentUser(req);

    if (!currentUser) {
      return res.status(401).json({
        success: false,
        message: "Not authenticated"
      });
    }

    // Retrieve payment intent from Stripe
    const paymentIntent = await stripe.paymentIntents.retrieve(paymentIntentId);

    if (paymentIntent.status === 'succeeded') {
      // Payment was successful
      // Here you would typically:
      // 1. Update order status in database
      // 2. Send confirmation email
      // 3. Update inventory
      // 4. Create prescription records, etc.

      console.log('💳 Payment confirmed:', {
        id: paymentIntent.id,
        amount: paymentIntent.amount,
        userId: currentUser.id
      });

      res.status(200).json({
        success: true,
        message: "Payment confirmed successfully",
        data: {
          paymentIntentId: paymentIntent.id,
          amount: paymentIntent.amount / 100, // Convert back from cents
          status: paymentIntent.status
        }
      });
    } else {
      res.status(400).json({
        success: false,
        message: "Payment was not successful",
        data: {
          status: paymentIntent.status
        }
      });
    }

  } catch (error) {
    console.error('Error confirming payment:', error);
    res.status(500).json({
      success: false,
      message: "Failed to confirm payment"
    });
  }
});

// Create subscription for treatment
app.post("/payments/treatment/sub", async (req, res) => {
  try {
    const { treatmentId, stripePriceId, userDetails, questionnaireAnswers, shippingInfo } = req.body;

    let currentUser = null;

    // Try to get user from auth token if provided
    const authHeader = req.headers.authorization;
    if (authHeader) {
      try {
        currentUser = getCurrentUser(req);
      } catch (error) {
        // Ignore auth errors for public endpoint
      }
    }

    // If no authenticated user and userDetails provided, create/find user
    if (!currentUser && userDetails) {
      const { firstName, lastName, email, phoneNumber } = userDetails;

      // Try to find existing user by email
      currentUser = await User.findByEmail(email);

      if (!currentUser) {
        // Create new user account
        console.log('🔐 Creating user account for subscription:', email);
        currentUser = await User.createUser({
          firstName,
          lastName,
          email,
          password: 'TempPassword123!', // Temporary password
          role: 'patient',
          phoneNumber
        });
        console.log('✅ User account created:', currentUser.id);
      }
    }

    if (!currentUser) {
      return res.status(400).json({
        success: false,
        message: "User authentication or user details required"
      });
    }

    // Validate required fields
    if (!treatmentId) {
      return res.status(400).json({
        success: false,
        message: "Treatment ID is required"
      });
    }

    // Validate stripe price ID
    if (!stripePriceId) {
      return res.status(400).json({
        success: false,
        message: "Stripe price ID is required"
      });
    }

    // Look up the treatment plan to get the billing interval
    const treatmentPlan = await TreatmentPlan.findOne({
      where: { stripePriceId }
    });

    if (!treatmentPlan) {
      return res.status(400).json({
        success: false,
        message: "Invalid stripe price ID - no matching treatment plan found"
      });
    }

    const billingInterval = treatmentPlan.billingInterval;
    console.log(`💳 Using billing plan: ${billingInterval} for stripePriceId: ${stripePriceId}`);

    const paymentService = new PaymentService();

    const result = await paymentService.subscribeTreatment(
      {
        treatmentId,
        treatmentPlanId: treatmentPlan.id,
        userId: currentUser.id,
        billingInterval,
        stripePriceId,
        questionnaireAnswers,
        shippingInfo
      }
    );

    if (result.success) {
      res.status(200).json(result);
    } else {
      res.status(400).json(result);
    }

  } catch (error) {
    console.error('Error creating treatment subscription:', error);
    res.status(500).json({
      success: false,
      message: "Internal server error"
    });
  }
});

// Create subscription for clinic
app.post("/payments/clinic/sub", authenticateJWT, async (req, res) => {
  try {
    const { clinicId } = req.body;
    const currentUser = getCurrentUser(req);

    if (!currentUser) {
      return res.status(401).json({
        success: false,
        message: "Not authenticated"
      });
    }

    // Validate required fields
    if (!clinicId) {
      return res.status(400).json({
        success: false,
        message: "Clinic ID is required"
      });
    }

    const paymentService = new PaymentService();
    const result = await paymentService.subscribeClinic(
      clinicId,
      currentUser.id
    );

    if (result.success) {
      res.status(200).json(result);
    } else {
      res.status(400).json(result);
    }

  } catch (error) {
    console.error('Error creating clinic subscription:', error);
    res.status(500).json({
      success: false,
      message: "Internal server error"
    });
  }
});

// Webhook deduplication cache (in production, use Redis or database)
const processedWebhooks = new Set<string>();

// Stripe webhook endpoint
app.post("/webhook/stripe", express.raw({ type: 'application/json' }), async (req, res) => {
  const sig = req.headers['stripe-signature'];
  const endpointSecret = process.env.STRIPE_WEBHOOK_SECRET;

  // Log webhook details for debugging
  console.log('🔍 Webhook received - Signature:', sig);
  console.log('🔍 Webhook received - Body length:', req.body?.length);
  console.log('🔍 Webhook received - Body preview:', req.body?.toString().substring(0, 200) + '...');

  // Extract timestamp from signature for deduplication
  const sigString = Array.isArray(sig) ? sig[0] : sig;
  const timestampMatch = sigString?.match(/t=(\d+)/);
  const webhookTimestamp = timestampMatch ? timestampMatch[1] : null;
  console.log('🔍 Webhook timestamp:', webhookTimestamp);

  if (!endpointSecret) {
    console.error('❌ STRIPE_WEBHOOK_SECRET not configured');
    return res.status(400).send('Webhook secret not configured');
  }

  // Log webhook secret info (masked for security)
  const secretPrefix = endpointSecret.substring(0, 10);
  console.log('🔍 Using webhook secret:', secretPrefix + '...');
  console.log('🔍 Webhook secret format check:', endpointSecret.startsWith('whsec_') ? '✅ Valid format' : '❌ Invalid format');

  let event;

  try {
    // Verify webhook signature
    const signature = Array.isArray(sig) ? sig[0] : sig;
    if (!signature) {
      throw new Error('No signature provided');
    }
    event = stripe.webhooks.constructEvent(req.body, signature, endpointSecret);
  } catch (err: any) {
    console.error('❌ Webhook signature verification failed:', err.message);
    console.error('🔍 Debug - Signature header:', sig);
    console.error('🔍 Debug - Endpoint secret configured:', !!endpointSecret);
    console.error('🔍 Debug - Body type:', typeof req.body);
    console.error('🔍 Debug - Body is buffer:', Buffer.isBuffer(req.body));
    return res.status(400).send(`Webhook Error: ${err.message}`);
  }

  // Check for duplicate webhook events
  const eventId = event.id;
  if (processedWebhooks.has(eventId)) {
    console.log('⚠️ Duplicate webhook event detected, skipping:', eventId);
    return res.status(200).json({ received: true, duplicate: true });
  }

  // Add to processed webhooks (keep only last 1000 to prevent memory leaks)
  processedWebhooks.add(eventId);
  if (processedWebhooks.size > 1000) {
    const firstEvent = processedWebhooks.values().next().value;
    if (firstEvent) {
      processedWebhooks.delete(firstEvent);
    }
  }

  console.log('🎣 Stripe webhook event received:', event.type, 'ID:', eventId);

  try {
    // Process the event using the webhook service
    await processStripeWebhook(event);

    // Return a 200 response to acknowledge receipt of the event
    res.status(200).json({ received: true });

  } catch (error) {
    console.error('❌ Error processing webhook:', error);
    res.status(500).json({ error: 'Webhook processing failed' });
  }
});

// Get orders for a user
app.get("/orders", authenticateJWT, async (req, res) => {
  try {
    const currentUser = getCurrentUser(req);

    if (!currentUser) {
      return res.status(401).json({
        success: false,
        message: "Not authenticated"
      });
    }

    const orders = await Order.findAll({
      where: { userId: currentUser.id },
      include: [
        {
          model: OrderItem,
          as: 'orderItems',
          include: [{ model: Product, as: 'product' }]
        },
        {
          model: Payment,
          as: 'payment'
        },
        {
          model: ShippingAddress,
          as: 'shippingAddress'
        },
        {
          model: Treatment,
          as: 'treatment'
        }
      ],
      order: [['createdAt', 'DESC']]
    });

    res.status(200).json({
      success: true,
      data: orders
    });

  } catch (error) {
    console.error('Error fetching orders:', error);
    res.status(500).json({
      success: false,
      message: "Failed to fetch orders"
    });
  }
});

// Get single order
app.get("/orders/:id", authenticateJWT, async (req, res) => {
  try {
    const { id } = req.params;
    const currentUser = getCurrentUser(req);

    console.log('🔍 [ORDERS/:ID] Request received');
    console.log('🔍 [ORDERS/:ID] Order ID:', id);
    console.log('🔍 [ORDERS/:ID] Current user:', currentUser);

    if (!currentUser) {
      console.log('❌ [ORDERS/:ID] No current user found');
      return res.status(401).json({
        success: false,
        message: "Not authenticated"
      });
    }

    // Fetch full user data from database to get clinicId
    console.log('🔍 [ORDERS/:ID] Fetching user from database...');
    const user = await User.findByPk(currentUser.id);

    if (!user) {
      console.log('❌ [ORDERS/:ID] User not found in database');
      return res.status(401).json({
        success: false,
        message: "User not found"
      });
    }

    console.log('🔍 [ORDERS/:ID] User found:', {
      id: user.id,
      role: user.role,
      clinicId: user.clinicId,
      email: user.email
    });

    let whereClause: any = { id };
    let accessType = 'unknown';

    // If user is a patient, only allow access to their own orders
    if (user.role === 'patient') {
      whereClause.userId = currentUser.id;
      accessType = 'patient_own_orders';
      console.log('🔍 [ORDERS/:ID] Patient access - restricting to own orders');
    } else if (user.role === 'doctor' || user.role === 'brand') {
      accessType = 'clinic_access';
      console.log(`🔍 [ORDERS/:ID] ${user.role.toUpperCase()} access - checking order belongs to clinic`);

      // For doctors and brand users, find the order and check if it belongs to their clinic
      console.log('🔍 [ORDERS/:ID] Finding order by ID...');
      const order = await Order.findByPk(id);

      if (!order) {
        console.log('❌ [ORDERS/:ID] Order not found by ID:', id);
        return res.status(404).json({
          success: false,
          message: "Order not found"
        });
      }

      console.log('🔍 [ORDERS/:ID] Order found:', {
        id: order.id,
        userId: order.userId,
        treatmentId: order.treatmentId,
        status: order.status
      });

      // Get the treatment to find the clinic
      console.log('🔍 [ORDERS/:ID] Finding treatment for order...');
      const treatment = await Treatment.findByPk(order.treatmentId);

      if (!treatment) {
        console.log('❌ [ORDERS/:ID] Treatment not found for order:', order.treatmentId);
        return res.status(404).json({
          success: false,
          message: "Treatment not found"
        });
      }

      console.log('🔍 [ORDERS/:ID] Treatment found:', {
        id: treatment.id,
        name: treatment.name,
        clinicId: treatment.clinicId
      });

      // Check if the treatment belongs to the user's clinic
      console.log('🔍 [ORDERS/:ID] Checking clinic access...');
      console.log('🔍 [ORDERS/:ID] User clinicId:', user.clinicId);
      console.log('🔍 [ORDERS/:ID] Treatment clinicId:', treatment.clinicId);

      if (treatment.clinicId !== user.clinicId) {
        console.log('❌ [ORDERS/:ID] Access denied - treatment clinic does not match user clinic');
        return res.status(403).json({
          success: false,
          message: "Access denied"
        });
      }

      console.log(`✅ [ORDERS/:ID] ${user.role.toUpperCase()} clinic access granted`);
    } else {
      console.log(`❌ [ORDERS/:ID] Unsupported role: ${user.role}`);
      return res.status(403).json({
        success: false,
        message: `Access denied for role: ${user.role}. Only patients, doctors, and brands can access orders.`
      });
    }

    console.log('🔍 [ORDERS/:ID] Executing final query with whereClause:', whereClause);
    console.log('🔍 [ORDERS/:ID] Access type:', accessType);

    const order = await Order.findOne({
      where: whereClause,
      include: [
        {
          model: OrderItem,
          as: 'orderItems',
          include: [{ model: Product, as: 'product' }]
        },
        {
          model: Payment,
          as: 'payment'
        },
        {
          model: ShippingAddress,
          as: 'shippingAddress'
        },
        {
          model: Treatment,
          as: 'treatment'
        },
        {
          model: ShippingOrder,
          as: 'shippingOrders'
        },
        {
          model: User,
          as: 'user'
        }
      ]
    });

    if (!order) {
      console.log('❌ [ORDERS/:ID] Order not found after final query');
      return res.status(404).json({
        success: false,
        message: "Order not found"
      });
    }

    console.log('✅ [ORDERS/:ID] Order successfully retrieved and returned');
    res.status(200).json({
      success: true,
      data: order
    });

  } catch (error) {
    console.error('❌ [ORDERS/:ID] Exception occurred:', error);
    console.error('❌ [ORDERS/:ID] Error type:', error instanceof Error ? error.constructor.name : 'Unknown');
    console.error('❌ [ORDERS/:ID] Error message:', error instanceof Error ? error.message : String(error));
    console.error('❌ [ORDERS/:ID] Error stack:', error instanceof Error ? error.stack : 'No stack trace');

    res.status(500).json({
      success: false,
      message: "Failed to fetch order",
      error: process.env.NODE_ENV === 'development' && error instanceof Error ? error.message : undefined
    });
  }
});

// Brand Subscription routes

// Get available subscription plans
app.get("/brand-subscriptions/plans", async (req, res) => {
  try {
    const plans = await BrandSubscriptionPlans.getActivePlans();

    // Convert to the expected format for the frontend
    const plansObject = plans.reduce((acc, plan) => {
      acc[plan.planType] = {
        name: plan.name,
        price: parseFloat(plan.monthlyPrice.toString()),
        features: plan.getFeatures(),
        stripePriceId: plan.stripePriceId,
        description: plan.description,
      };
      return acc;
    }, {} as any);

    res.status(200).json({
      success: true,
      plans: plansObject
    });
  } catch (error) {
    console.error('Error fetching subscription plans:', error);
    res.status(500).json({
      success: false,
      message: "Failed to fetch subscription plans"
    });
  }
});

// Get current user's brand subscription
app.get("/brand-subscriptions/current", authenticateJWT, async (req, res) => {
  try {
    // Return successful response with no subscription (empty)
    return res.status(200).json({
      success: true,
      subscription: null
    });

  } catch (error) {
    console.error('Error fetching brand subscription:', error);
    res.status(500).json({
      success: false,
      message: "Failed to fetch subscription"
    });
  }
});

// Create brand subscription checkout session
app.post("/brand-subscriptions/create-checkout-session", authenticateJWT, async (req, res) => {
  try {
    const currentUser = getCurrentUser(req);
    const { planType, successUrl, cancelUrl } = req.body;

    if (currentUser?.role !== 'brand') {
      return res.status(403).json({
        success: false,
        message: "Access denied. Brand role required."
      });
    }

    // Check if user already has an active subscription
    const existingSubscription = await BrandSubscription.findOne({
      where: {
        userId: currentUser.id,
        status: ['active', 'processing', 'past_due']
      }
    });

    if (existingSubscription) {
      return res.status(400).json({
        success: false,
        message: "You already have an active subscription. Please cancel your current subscription before creating a new one."
      });
    }

    const selectedPlan = await BrandSubscriptionPlans.getPlanByType(planType as any);

    if (!selectedPlan) {
      return res.status(400).json({
        success: false,
        message: "Invalid plan type"
      });
    }

    // Get full user data from database
    const user = await User.findByPk(currentUser.id);
    if (!user) {
      return res.status(404).json({
        success: false,
        message: "User not found"
      });
    }

    // Create or retrieve Stripe customer
    let stripeCustomer;
    try {
      const customers = await stripe.customers.list({
        email: currentUser.email,
        limit: 1
      });

      if (customers.data.length > 0) {
        stripeCustomer = customers.data[0];
      } else {
        stripeCustomer = await stripe.customers.create({
          email: currentUser.email,
          name: `${user.firstName} ${user.lastName}`,
          metadata: {
            userId: currentUser.id,
            role: currentUser.role
          }
        });
      }
    } catch (error) {
      console.error('Error creating Stripe customer:', error);
      return res.status(500).json({
        success: false,
        message: "Failed to create payment customer"
      });
    }

    // Create checkout session
    const session = await stripe.checkout.sessions.create({
      customer: stripeCustomer.id,
      payment_method_types: ['card'],
      line_items: [{
        price: selectedPlan.stripePriceId,
        quantity: 1,
      }],
      mode: 'subscription',
      success_url: successUrl || `${process.env.FRONTEND_URL}/plans?success=true&session_id={CHECKOUT_SESSION_ID}`,
      cancel_url: cancelUrl || `${process.env.FRONTEND_URL}/plans?canceled=true`,
      metadata: {
        userId: currentUser.id,
        planType: planType,
        userEmail: currentUser.email
      },
      subscription_data: {
        metadata: {
          userId: currentUser.id,
          planType: planType
        }
      }
    });

    res.status(200).json({
      success: true,
      sessionId: session.id,
      url: session.url
    });

  } catch (error) {
    console.error('Error creating checkout session:', error);
    res.status(500).json({
      success: false,
      message: "Failed to create checkout session"
    });
  }
});

// Cancel brand subscription
app.post("/brand-subscriptions/cancel", authenticateJWT, async (req, res) => {
  try {
    const currentUser = getCurrentUser(req);

    if (currentUser?.role !== 'brand') {
      return res.status(403).json({
        success: false,
        message: "Access denied. Brand role required."
      });
    }

    const subscription = await BrandSubscription.findOne({
      where: {
        userId: currentUser.id,
        status: ['active', 'processing', 'past_due']
      }
    });

    if (!subscription) {
      return res.status(404).json({
        success: false,
        message: "No active subscription found"
      });
    }

    // Cancel subscription in Stripe
    if (subscription.stripeSubscriptionId) {
      try {
        await stripe.subscriptions.cancel(subscription.stripeSubscriptionId);
      } catch (stripeError) {
        console.error('Error canceling Stripe subscription:', stripeError);
        // Continue with local cancellation even if Stripe fails
      }
    }

    // Cancel subscription in database
    await subscription.cancel();

    res.status(200).json({
      success: true,
      message: "Subscription canceled successfully"
    });

  } catch (error) {
    console.error('Error canceling subscription:', error);
    res.status(500).json({
      success: false,
      message: "Failed to cancel subscription"
    });
  }
});

// Upgrade subscriptions for a treatment to a new treatment plan
app.post("/subscriptions/upgrade", authenticateJWT, async (req, res) => {
  try {
    const { treatmentId } = req.body;
    const currentUser = getCurrentUser(req);
    const userId = currentUser?.id;

    if (!treatmentId) {
      return res.status(400).json({
        success: false,
        message: "treatmentId is required"
      });
    }

    if (!userId) {
      return res.status(401).json({
        success: false,
        message: "User authentication required"
      });
    }

    const subscriptionService = new SubscriptionService();
    await subscriptionService.upgradeSubscription(treatmentId, userId);

    res.json({
      success: true,
      message: "Subscriptions upgraded successfully"
    });
  } catch (error) {
    console.error('Error upgrading subscriptions:', error);
    res.status(500).json({
      success: false,
      message: error instanceof Error ? error.message : "Failed to upgrade subscriptions"
    });
  }
});

// Cancel all subscriptions for a treatment
app.post("/subscriptions/cancel", authenticateJWT, async (req, res) => {
  try {
    const { treatmentId } = req.body;
    const currentUser = getCurrentUser(req);
    const userId = currentUser?.id;

    if (!treatmentId) {
      return res.status(400).json({
        success: false,
        message: "treatmentId is required"
      });
    }

    if (!userId) {
      return res.status(401).json({
        success: false,
        message: "User authentication required"
      });
    }

    const subscriptionService = new SubscriptionService();
    await subscriptionService.cancelSubscriptions(treatmentId, userId);

    res.json({
      success: true,
      message: "Subscriptions cancelled successfully"
    });
  } catch (error) {
    console.error('Error cancelling subscriptions:', error);
    res.status(500).json({
      success: false,
      message: error instanceof Error ? error.message : "Failed to cancel subscriptions"
    });
  }
});

// Questionnaire routes
// Add questionnaire step
app.post("/questionnaires/step", authenticateJWT, async (req, res) => {
  try {
    const { questionnaireId } = req.body;
    const currentUser = getCurrentUser(req);

    if (!currentUser) {
      return res.status(401).json({
        success: false,
        message: "Not authenticated"
      });
    }

    // Validate required fields
    if (!questionnaireId) {
      return res.status(400).json({
        success: false,
        message: "treatmentId and questionnaireId are required"
      });
    }

    // Create questionnaire step service instance
    const questionnaireStepService = new QuestionnaireStepService();

    // Add new questionnaire step
    const newStep = await questionnaireStepService.addQuestionnaireStep(questionnaireId, currentUser.id);

    console.log('✅ Questionnaire step added:', {
      stepId: newStep.id,
      title: newStep.title,
      stepOrder: newStep.stepOrder,
      questionnaireId: newStep.questionnaireId
    });

    res.status(201).json({
      success: true,
      message: "Questionnaire step added successfully",
      data: newStep
    });

  } catch (error) {
    console.error('❌ Error adding questionnaire step:', error);

    if (error instanceof Error) {
      if (error.message.includes('not found') || error.message.includes('does not belong')) {
        return res.status(404).json({
          success: false,
          message: error.message
        });
      }
    }

    res.status(500).json({
      success: false,
      message: "Failed to add questionnaire step"
    });
  }
});

// Update questionnaire step
app.put("/questionnaires/step", authenticateJWT, async (req, res) => {
  try {
    const { stepId, title, description } = req.body;
    const currentUser = getCurrentUser(req);

    if (!currentUser) {
      return res.status(401).json({
        success: false,
        message: "Not authenticated"
      });
    }

    // Validate required fields
    if (!stepId) {
      return res.status(400).json({
        success: false,
        message: "stepId is required"
      });
    }

    // Validate at least one field to update is provided
    if (title === undefined && description === undefined) {
      return res.status(400).json({
        success: false,
        message: "At least one field (title or description) must be provided"
      });
    }

    // Create questionnaire step service instance
    const questionnaireStepService = new QuestionnaireStepService();

    // Update questionnaire step
    const updatedStep = await questionnaireStepService.updateQuestionnaireStep(
      stepId,
      { title, description },
      currentUser.id
    );

    console.log('✅ Questionnaire step updated:', {
      stepId: updatedStep.id,
      title: updatedStep.title,
      description: updatedStep.description,
      userId: currentUser.id
    });

    res.status(200).json({
      success: true,
      message: "Questionnaire step updated successfully",
      data: updatedStep
    });

  } catch (error) {
    console.error('❌ Error updating questionnaire step:', error);

    if (error instanceof Error) {
      if (error.message.includes('not found') ||
        error.message.includes('does not belong to your clinic')) {
        return res.status(404).json({
          success: false,
          message: error.message
        });
      }
    }

    res.status(500).json({
      success: false,
      message: "Failed to update questionnaire step"
    });
  }
});

// Delete questionnaire step
app.delete("/questionnaires/step", authenticateJWT, async (req, res) => {
  try {
    const { stepId } = req.body;
    const currentUser = getCurrentUser(req);

    if (!currentUser) {
      return res.status(401).json({
        success: false,
        message: "Not authenticated"
      });
    }

    // Validate required fields
    if (!stepId) {
      return res.status(400).json({
        success: false,
        message: "stepId is required"
      });
    }

    // Create questionnaire step service instance
    const questionnaireStepService = new QuestionnaireStepService();

    // Delete questionnaire step
    const result = await questionnaireStepService.deleteQuestionnaireStep(stepId, currentUser.id);

    console.log('✅ Questionnaire step deleted:', {
      stepId: result.stepId,
      deleted: result.deleted,
      userId: currentUser.id
    });

    res.status(200).json({
      success: true,
      message: "Questionnaire step deleted successfully",
      data: result
    });

  } catch (error) {
    console.error('❌ Error deleting questionnaire step:', error);

    if (error instanceof Error) {
      if (error.message.includes('not found') ||
        error.message.includes('does not belong to your clinic')) {
        return res.status(404).json({
          success: false,
          message: error.message
        });
      }
    }

    res.status(500).json({
      success: false,
      message: "Failed to delete questionnaire step"
    });
  }
});

// Update questionnaire steps order
app.post("/questionnaires/step/order", authenticateJWT, async (req, res) => {
  try {
    const { steps, questionnaireId } = req.body;
    const currentUser = getCurrentUser(req);

    if (!currentUser) {
      return res.status(401).json({
        success: false,
        message: "Not authenticated"
      });
    }

    // Validate required fields
    if (!steps || !Array.isArray(steps)) {
      return res.status(400).json({
        success: false,
        message: "steps array is required"
      });
    }

    if (!questionnaireId) {
      return res.status(400).json({
        success: false,
        message: "questionnaireId is required"
      });
    }

    // Validate steps array structure
    for (const step of steps) {
      if (!step.id || typeof step.stepOrder !== 'number') {
        return res.status(400).json({
          success: false,
          message: "Each step must have id (string) and stepOrder (number)"
        });
      }
    }

    // Create questionnaire step service instance
    const questionnaireStepService = new QuestionnaireStepService();

    // Save steps order
    const updatedSteps = await questionnaireStepService.saveStepsOrder(steps, questionnaireId, currentUser.id);

    console.log('✅ Questionnaire steps order updated:', {
      stepsCount: updatedSteps.length,
      stepIds: updatedSteps.map(s => s.id),
      userId: currentUser.id
    });

    res.status(200).json({
      success: true,
      message: "Questionnaire steps order updated successfully",
      data: updatedSteps
    });

  } catch (error) {
    console.error('❌ Error updating questionnaire steps order:', error);

    if (error instanceof Error) {
      if (error.message.includes('not found') ||
        error.message.includes('do not belong to your clinic') ||
        error.message.includes('array is required')) {
        return res.status(400).json({
          success: false,
          message: error.message
        });
      }
    }

    res.status(500).json({
      success: false,
      message: "Failed to update questionnaire steps order"
    });
  }
});

// Get questionnaire for a treatment
app.get("/questionnaires/treatment/:treatmentId", async (req, res) => {
  try {
    const { treatmentId } = req.params;

    // Create questionnaire service instance
    const questionnaireService = new QuestionnaireService();

    // Get questionnaire by treatment
    const questionnaire = await questionnaireService.getQuestionnaireByTreatment(treatmentId);

    console.log(`✅ Found questionnaire for treatment ID "${treatmentId}"`);

    res.json({
      success: true,
      data: questionnaire
    });

  } catch (error) {
    console.error('❌ Error fetching questionnaire:', error);

    if (error instanceof Error) {
      if (error.message.includes('not found')) {
        return res.status(404).json({
          success: false,
          message: error.message
        });
      }
    }

    res.status(500).json({
      success: false,
      message: "Internal server error"
    });
  }
});

// Question routes
// List questions in questionnaire step
app.get("/questions/step/:stepId", authenticateJWT, async (req, res) => {
  try {
    const { stepId } = req.params;
    const currentUser = getCurrentUser(req);

    if (!currentUser) {
      return res.status(401).json({
        success: false,
        message: "Not authenticated"
      });
    }

    // Create question service instance
    const questionService = new QuestionService();

    // List questions
    const questions = await questionService.listQuestions(stepId, currentUser.id);

    console.log('✅ Questions listed for step:', {
      stepId,
      questionsCount: questions.length,
      userId: currentUser.id
    });

    res.status(200).json({
      success: true,
      data: questions
    });

  } catch (error) {
    console.error('❌ Error listing questions:', error);

    if (error instanceof Error) {
      if (error.message.includes('not found') ||
        error.message.includes('does not belong to your clinic')) {
        return res.status(404).json({
          success: false,
          message: error.message
        });
      }
    }

    res.status(500).json({
      success: false,
      message: "Failed to list questions"
    });
  }
});

// Create question
app.post("/questions", authenticateJWT, async (req, res) => {
  try {
    const { stepId, questionText, answerType, isRequired, placeholder, helpText, footerNote, options } = req.body;
    const currentUser = getCurrentUser(req);

    if (!currentUser) {
      return res.status(401).json({
        success: false,
        message: "Not authenticated"
      });
    }

    // Validate required fields
    if (!stepId || !questionText || !answerType) {
      return res.status(400).json({
        success: false,
        message: "stepId, questionText, and answerType are required"
      });
    }

    // Create question service instance
    const questionService = new QuestionService();

    // Create question
    const newQuestion = await questionService.createQuestion(
      stepId,
      { questionText, answerType, isRequired, placeholder, helpText, footerNote, options },
      currentUser.id
    );

    console.log('✅ Question created:', {
      questionId: newQuestion?.id,
      questionText: newQuestion?.questionText,
      stepId: newQuestion?.stepId,
      userId: currentUser.id
    });

    res.status(201).json({
      success: true,
      message: "Question created successfully",
      data: newQuestion
    });

  } catch (error) {
    console.error('❌ Error creating question:', error);

    if (error instanceof Error) {
      if (error.message.includes('not found') ||
        error.message.includes('does not belong to your clinic')) {
        return res.status(404).json({
          success: false,
          message: error.message
        });
      }
    }

    res.status(500).json({
      success: false,
      message: "Failed to create question"
    });
  }
});

// Update question
app.put("/questions", authenticateJWT, async (req, res) => {
  try {
    const { questionId, questionText, answerType, isRequired, placeholder, helpText, footerNote, options } = req.body;
    const currentUser = getCurrentUser(req);

    if (!currentUser) {
      return res.status(401).json({
        success: false,
        message: "Not authenticated"
      });
    }

    // Validate required fields
    if (!questionId) {
      return res.status(400).json({
        success: false,
        message: "questionId is required"
      });
    }

    // Create question service instance
    const questionService = new QuestionService();

    // Update question
    const updatedQuestion = await questionService.updateQuestion(
      questionId,
      { questionText, answerType, isRequired, placeholder, helpText, footerNote, options },
      currentUser.id
    );

    console.log('✅ Question updated:', {
      questionId: updatedQuestion?.id,
      questionText: updatedQuestion?.questionText,
      userId: currentUser.id
    });

    res.status(200).json({
      success: true,
      message: "Question updated successfully",
      data: updatedQuestion
    });

  } catch (error) {
    console.error('❌ Error updating question:', error);

    if (error instanceof Error) {
      if (error.message.includes('not found') ||
        error.message.includes('does not belong to your clinic')) {
        return res.status(404).json({
          success: false,
          message: error.message
        });
      }
    }

    res.status(500).json({
      success: false,
      message: "Failed to update question"
    });
  }
});

// Delete question
app.delete("/questions", authenticateJWT, async (req, res) => {
  try {
    const { questionId } = req.body;
    const currentUser = getCurrentUser(req);

    if (!currentUser) {
      return res.status(401).json({
        success: false,
        message: "Not authenticated"
      });
    }

    // Validate required fields
    if (!questionId) {
      return res.status(400).json({
        success: false,
        message: "questionId is required"
      });
    }

    // Create question service instance
    const questionService = new QuestionService();

    // Delete question
    const result = await questionService.deleteQuestion(questionId, currentUser.id);

    console.log('✅ Question deleted:', {
      questionId: result.questionId,
      deleted: result.deleted,
      userId: currentUser.id
    });

    res.status(200).json({
      success: true,
      message: "Question deleted successfully",
      data: result
    });

  } catch (error) {
    console.error('❌ Error deleting question:', error);

    if (error instanceof Error) {
      if (error.message.includes('not found') ||
        error.message.includes('does not belong to your clinic')) {
        return res.status(404).json({
          success: false,
          message: error.message
        });
      }
    }

    res.status(500).json({
      success: false,
      message: "Failed to delete question"
    });
  }
});

// Update questions order
app.post("/questions/order", authenticateJWT, async (req, res) => {
  try {
    const { questions, stepId } = req.body;
    const currentUser = getCurrentUser(req);

    if (!currentUser) {
      return res.status(401).json({
        success: false,
        message: "Not authenticated"
      });
    }

    // Validate required fields
    if (!questions || !Array.isArray(questions)) {
      return res.status(400).json({
        success: false,
        message: "questions array is required"
      });
    }

    if (!stepId) {
      return res.status(400).json({
        success: false,
        message: "stepId is required"
      });
    }

    // Validate questions array structure
    for (const question of questions) {
      if (!question.id || typeof question.questionOrder !== 'number') {
        return res.status(400).json({
          success: false,
          message: "Each question must have id (string) and questionOrder (number)"
        });
      }
    }

    // Create question service instance
    const questionService = new QuestionService();

    // Save questions order
    const updatedQuestions = await questionService.saveQuestionsOrder(questions, stepId, currentUser.id);

    console.log('✅ Questions order updated:', {
      questionsCount: updatedQuestions.length,
      questionIds: updatedQuestions.map(q => q.id),
      stepId,
      userId: currentUser.id
    });

    res.status(200).json({
      success: true,
      message: "Questions order updated successfully",
      data: updatedQuestions
    });

  } catch (error) {
    console.error('❌ Error updating questions order:', error);

    if (error instanceof Error) {
      if (error.message.includes('not found') ||
        error.message.includes('do not belong to your clinic') ||
        error.message.includes('array is required')) {
        return res.status(400).json({
          success: false,
          message: error.message
        });
      }
    }

    res.status(500).json({
      success: false,
      message: "Failed to update questions order"
    });
  }
});


const userService = new UserService();
const treatmentService = new TreatmentService();
const orderService = new OrderService();


app.put("/patient", authenticateJWT, async (req, res) => {
  try {
    const currentUser = getCurrentUser(req);

    if (!currentUser) {
      return res.status(401).json({
        success: false,
        message: "Not authenticated"
      });
    }

    const { address, ...data } = req.body

    const result = await userService.updateUserPatient(currentUser.id, data, address);

    if (result.success) {
      res.status(200).json(result);
    } else {
      res.status(400).json(result.error);
    }
  } catch (error) {
    console.error('❌ Error updating patient:', error);
    res.status(500).json({
      success: false,
      message: "Internal server error"
    });
  }
});


// Order endpoints
app.get("/orders/by-clinic/:clinicId", authenticateJWT, async (req, res) => {
  try {
    const { clinicId } = req.params;
    const { page, limit } = req.query;
    const currentUser = getCurrentUser(req);

    if (!currentUser) {
      return res.status(401).json({
        success: false,
        message: "Not authenticated"
      });
    }

    const paginationParams = {
      page: page ? parseInt(page as string) : undefined,
      limit: limit ? parseInt(limit as string) : undefined
    };

    const result = await orderService.listOrdersByClinic(clinicId, currentUser.id, paginationParams);

    if (result.success) {
      res.status(200).json(result);
    } else {
      if (result.message === "Forbidden") {
        res.status(403).json(result);
      } else {
        res.status(400).json(result);
      }
    }

  } catch (error) {
    console.error('❌ Error listing orders by clinic:', error);
    res.status(500).json({
      success: false,
      message: "Internal server error"
    });
  }
});

app.post("/webhook/orders", async (req, res) => {
  try {
    // Validate webhook secret
    const providedSecret = req.headers['authorization'];

    if (!providedSecret) {
      return res.status(401).json({
        success: false,
        message: "Webhook secret required"
      });
    }


    if (providedSecret !== process.env.APP_WEBHOOK_SECRET) {
      return res.status(403).json({
        success: false,
        message: "Invalid webhook secret"
      });
    }

    const { orderId, physicianId } = req.body;


    const result = await orderService.approveOrder(orderId, physicianId);

    res.json(result);
  } catch (error) {
    console.error('❌ Error creating pharmacy order:', error);
    res.status(500).json({
      success: false,
      message: "Internal server error"
    });
  }
});

// Physicians endpoints
app.post("/physicians", authenticateJWT, async (req, res) => {
  try {

    const currentUser = getCurrentUser(req);

    if (!currentUser) {
      return res.status(401).json({
        success: false,
        message: "Not authenticated"
      });
    }

    const physicianService = new PhysicianService();

    const physician = await physicianService.createPhysician(req.body, currentUser.id);

    res.status(201).json({
      success: true,
      message: "Physician created successfully",
      data: {
        id: physician.id,
        fullName: physician.fullName,
        email: physician.email,
      }
    });
  } catch (error) {
    console.error('Error creating physician:', error);
    res.status(500).json({
      success: false,
      message: error instanceof Error ? error.message : "Failed to create physician"
    });
  }
});

app.put("/physicians", authenticateJWT, async (req, res) => {
  try {
    const currentUser = getCurrentUser(req);

    if (!currentUser) {
      return res.status(401).json({
        success: false,
        message: "Not authenticated"
      });
    }

    const { physicianId, ...updateData } = req.body;

    if (!physicianId) {
      return res.status(400).json({
        success: false,
        message: "physicianId is required"
      });
    }

    const physicianService = new PhysicianService();

    const physician = await physicianService.updatePhysician(physicianId, updateData, currentUser.id);

    res.json({
      success: true,
      message: "Physician updated successfully",
      data: {
        id: physician.id,
        fullName: physician.fullName,
        email: physician.email,
      }
    });
  } catch (error) {
    console.error('Error updating physician:', error);
    res.status(500).json({
      success: false,
      message: error instanceof Error ? error.message : "Failed to update physician"
    });
  }
});

const PORT = process.env.PORT || 3001;

// Initialize database connection and start server
async function startServer() {
  const dbConnected = await initializeDatabase();

  if (!dbConnected) {
    console.error('❌ Failed to connect to database. Exiting...');
    process.exit(1);
  }

  app.listen(PORT, () => {
    console.log(`🚀 API listening on :${PORT}`);
    console.log('📊 Database connected successfully');
    console.log('🔒 HIPAA-compliant security features enabled');
  });
}

startServer();<|MERGE_RESOLUTION|>--- conflicted
+++ resolved
@@ -32,10 +32,7 @@
 import StripeService from "./services/stripe";
 import TreatmentPlanService from "./services/treatmentPlan.service";
 import PhysicianService from "./services/physician.service";
-<<<<<<< HEAD
-=======
 import SubscriptionService from "./services/subscription.service";
->>>>>>> 66d1ed6b
 
 // Helper function to generate unique clinic slug
 async function generateUniqueSlug(clinicName: string, excludeId?: string): Promise<string> {
@@ -1945,37 +1942,8 @@
       });
     }
 
-<<<<<<< HEAD
     // Create treatment plan service instance
     const treatmentPlanService = new TreatmentPlanService();
-=======
-    // Create treatment
-    const treatment = await Treatment.create({
-      name: name.trim(),
-      userId: user.id,
-      clinicId: user.clinicId,
-      treatmentLogo: ''
-    });
-
-    const stripeService = new StripeService()
-
-    const stripeProduct = await stripeService.createProduct({
-      name: name.trim(),
-    })
-
-    treatment.update({
-      stripeProductId: stripeProduct.id
-    })
-
-    console.log('💊 Treatment created:', { id: treatment.id, name: treatment.name });
-
-    if (defaultQuestionnaire) {
-      const questionnaireService = new QuestionnaireService()
-
-      console.log("Creating default questionnaire")
-      questionnaireService.createDefaultQuestionnaire(treatment.id)
-    }
->>>>>>> 66d1ed6b
 
     // Create treatment plan
     const newTreatmentPlan = await treatmentPlanService.createTreatmentPlan(
@@ -2016,18 +1984,10 @@
   }
 });
 
-<<<<<<< HEAD
 // Update treatment plan
 app.put("/treatment-plans", authenticateJWT, async (req, res) => {
   try {
     const { planId, name, description, billingInterval, price, active, popular, sortOrder } = req.body;
-=======
-// Update treatment
-app.put("/treatments", authenticateJWT, async (req, res) => {
-  try {
-    const { treatmentId } = req.body;
-
->>>>>>> 66d1ed6b
     const currentUser = getCurrentUser(req);
 
     if (!currentUser) {
@@ -2048,16 +2008,12 @@
     // Create treatment plan service instance
     const treatmentPlanService = new TreatmentPlanService();
 
-<<<<<<< HEAD
     // Update treatment plan
     const updatedTreatmentPlan = await treatmentPlanService.updateTreatmentPlan(
       planId,
       { name, description, billingInterval, price, active, popular, sortOrder },
       currentUser.id
     );
-=======
-    const treatment = await treatmentService.updateTreatment(treatmentId, req.body, currentUser.id)
->>>>>>> 66d1ed6b
 
     console.log('✅ Treatment plan updated:', {
       planId: updatedTreatmentPlan.id,
@@ -2067,17 +2023,8 @@
 
     res.status(200).json({
       success: true,
-<<<<<<< HEAD
       message: "Treatment plan updated successfully",
       data: updatedTreatmentPlan
-=======
-      message: "Treatment updated successfully",
-      data: {
-        id: treatment?.data?.id,
-        name: treatment?.data?.name,
-        treatmentLogo: treatment?.data?.treatmentLogo,
-      }
->>>>>>> 66d1ed6b
     });
 
   } catch (error) {
@@ -2145,242 +2092,6 @@
     if (error instanceof Error) {
       if (error.message.includes('not found') ||
         error.message.includes('does not belong to your clinic')) {
-        return res.status(404).json({
-          success: false,
-          message: error.message
-        });
-      }
-    }
-
-    res.status(500).json({
-      success: false,
-      message: "Failed to delete treatment plan"
-    });
-  }
-});
-
-// Treatment Plan routes
-// List treatment plans for a treatment
-app.get("/treatment-plans/treatment/:treatmentId", authenticateJWT, async (req, res) => {
-  try {
-    const { treatmentId } = req.params;
-    const currentUser = getCurrentUser(req);
-
-    if (!currentUser) {
-      return res.status(401).json({
-        success: false,
-        message: "Not authenticated"
-      });
-    }
-
-    // Create treatment plan service instance
-    const treatmentPlanService = new TreatmentPlanService();
-
-    // List treatment plans
-    const treatmentPlans = await treatmentPlanService.listTreatmentPlans(treatmentId, currentUser.id);
-
-    console.log('✅ Treatment plans listed:', {
-      treatmentId,
-      plansCount: treatmentPlans.length,
-      userId: currentUser.id
-    });
-
-    res.status(200).json({
-      success: true,
-      data: treatmentPlans
-    });
-
-  } catch (error) {
-    console.error('❌ Error listing treatment plans:', error);
-
-    if (error instanceof Error) {
-      if (error.message.includes('not found') ||
-          error.message.includes('does not belong to your clinic')) {
-        return res.status(404).json({
-          success: false,
-          message: error.message
-        });
-      }
-    }
-
-    res.status(500).json({
-      success: false,
-      message: "Failed to list treatment plans"
-    });
-  }
-});
-
-// Create treatment plan
-app.post("/treatment-plans", authenticateJWT, async (req, res) => {
-  try {
-    const { name, description, billingInterval, price, active, popular, sortOrder, treatmentId } = req.body;
-    const currentUser = getCurrentUser(req);
-
-    if (!currentUser) {
-      return res.status(401).json({
-        success: false,
-        message: "Not authenticated"
-      });
-    }
-
-    // Validate required fields
-    if (!name || !billingInterval || price === undefined || !treatmentId) {
-      return res.status(400).json({
-        success: false,
-        message: "name, billingInterval, price, and treatmentId are required"
-      });
-    }
-
-    // Create treatment plan service instance
-    const treatmentPlanService = new TreatmentPlanService();
-
-    // Create treatment plan
-    const newTreatmentPlan = await treatmentPlanService.createTreatmentPlan(
-      { name, description, billingInterval, price, active, popular, sortOrder, treatmentId },
-      currentUser.id
-    );
-
-    console.log('✅ Treatment plan created:', {
-      planId: newTreatmentPlan.id,
-      name: newTreatmentPlan.name,
-      treatmentId: newTreatmentPlan.treatmentId,
-      userId: currentUser.id
-    });
-
-    res.status(201).json({
-      success: true,
-      message: "Treatment plan created successfully",
-      data: newTreatmentPlan
-    });
-
-  } catch (error) {
-    console.error('❌ Error creating treatment plan:', error);
-
-    if (error instanceof Error) {
-      if (error.message.includes('not found') ||
-          error.message.includes('does not belong to your clinic')) {
-        return res.status(404).json({
-          success: false,
-          message: error.message
-        });
-      }
-    }
-
-    res.status(500).json({
-      success: false,
-      message: "Failed to create treatment plan"
-    });
-  }
-});
-
-// Update treatment plan
-app.put("/treatment-plans", authenticateJWT, async (req, res) => {
-  try {
-    const { planId, name, description, billingInterval, price, active, popular, sortOrder } = req.body;
-    const currentUser = getCurrentUser(req);
-
-    if (!currentUser) {
-      return res.status(401).json({
-        success: false,
-        message: "Not authenticated"
-      });
-    }
-
-    // Validate required fields
-    if (!planId) {
-      return res.status(400).json({
-        success: false,
-        message: "planId is required"
-      });
-    }
-
-    // Create treatment plan service instance
-    const treatmentPlanService = new TreatmentPlanService();
-
-    // Update treatment plan
-    const updatedTreatmentPlan = await treatmentPlanService.updateTreatmentPlan(
-      planId,
-      { name, description, billingInterval, price, active, popular, sortOrder },
-      currentUser.id
-    );
-
-    console.log('✅ Treatment plan updated:', {
-      planId: updatedTreatmentPlan.id,
-      name: updatedTreatmentPlan.name,
-      userId: currentUser.id
-    });
-
-    res.status(200).json({
-      success: true,
-      message: "Treatment plan updated successfully",
-      data: updatedTreatmentPlan
-    });
-
-  } catch (error) {
-    console.error('❌ Error updating treatment plan:', error);
-
-    if (error instanceof Error) {
-      if (error.message.includes('not found') ||
-          error.message.includes('does not belong to your clinic')) {
-        return res.status(404).json({
-          success: false,
-          message: error.message
-        });
-      }
-    }
-
-    res.status(500).json({
-      success: false,
-      message: "Failed to update treatment plan"
-    });
-  }
-});
-
-// Delete treatment plan
-app.delete("/treatment-plans", authenticateJWT, async (req, res) => {
-  try {
-    const { planId } = req.body;
-    const currentUser = getCurrentUser(req);
-
-    if (!currentUser) {
-      return res.status(401).json({
-        success: false,
-        message: "Not authenticated"
-      });
-    }
-
-    // Validate required fields
-    if (!planId) {
-      return res.status(400).json({
-        success: false,
-        message: "planId is required"
-      });
-    }
-
-    // Create treatment plan service instance
-    const treatmentPlanService = new TreatmentPlanService();
-
-    // Delete treatment plan
-    const result = await treatmentPlanService.deleteTreatmentPlan(planId, currentUser.id);
-
-    console.log('✅ Treatment plan deleted:', {
-      planId: result.planId,
-      deleted: result.deleted,
-      userId: currentUser.id
-    });
-
-    res.status(200).json({
-      success: true,
-      message: "Treatment plan deleted successfully",
-      data: result
-    });
-
-  } catch (error) {
-    console.error('❌ Error deleting treatment plan:', error);
-
-    if (error instanceof Error) {
-      if (error.message.includes('not found') ||
-          error.message.includes('does not belong to your clinic')) {
         return res.status(404).json({
           success: false,
           message: error.message
